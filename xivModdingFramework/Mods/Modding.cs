﻿// xivModdingFramework
// Copyright © 2018 Rafael Gonzalez - All Rights Reserved
// 
// This program is free software: you can redistribute it and/or modify
// it under the terms of the GNU General Public License as published by
// the Free Software Foundation, either version 3 of the License, or
// (at your option) any later version.
// 
// This program is distributed in the hope that it will be useful,
// but WITHOUT ANY WARRANTY; without even the implied warranty of
// MERCHANTABILITY or FITNESS FOR A PARTICULAR PURPOSE.  See the
// GNU General Public License for more details.
// 
// You should have received a copy of the GNU General Public License
// along with this program.  If not, see <http://www.gnu.org/licenses/>.

using Newtonsoft.Json;
using SharpDX.Text;
using System;
using System.Collections.Generic;
using System.IO;
using System.Linq;
using System.Threading;
using System.Threading.Tasks;
using xivModdingFramework.Cache;
using xivModdingFramework.General.Enums;
using xivModdingFramework.Helpers;
using xivModdingFramework.Mods.DataContainers;
using xivModdingFramework.Mods.Enums;
using xivModdingFramework.Mods.FileTypes;
using xivModdingFramework.Resources;
using xivModdingFramework.SqPack.FileTypes;

namespace xivModdingFramework.Mods
{
    /// <summary>
    /// This class contains the methods that deal with the .modlist file
    /// </summary>
    public class Modding
    {
        private readonly DirectoryInfo _gameDirectory;
        private readonly Version _modlistVersion = new Version(1, 0);
        private static SemaphoreSlim _modlistSemaphore = new SemaphoreSlim(1);

        public DirectoryInfo ModListDirectory { get; }

        /// <summary>
        /// Sets the modlist with a provided name
        /// </summary>
        /// <param name="modlistDirectory">The directory in which to place the Modlist</param>
        /// <param name="modListName">The name to give the modlist file</param>
        public Modding(DirectoryInfo gameDirectory)
        {
            _gameDirectory = gameDirectory;
            ModListDirectory = new DirectoryInfo(Path.Combine(_gameDirectory.Parent.Parent.FullName, XivStrings.ModlistFilePath));

        }

        public ModList GetModList()
        {
            ModList val = null;
            _modlistSemaphore.Wait();
            try
            {
                var modlistText = File.ReadAllText(ModListDirectory.FullName);
                val = JsonConvert.DeserializeObject<ModList>(modlistText);
            }
            finally
            {
                _modlistSemaphore.Release();
            }

            if(val == null)
            {
                throw new InvalidOperationException("GetModlist returned NULL Mod List.");
            }

            return val;
        }
        public async Task<ModList> GetModListAsync()
        {
            ModList val = null;
            await _modlistSemaphore.WaitAsync();
            try
            {
                var modlistText = File.ReadAllText(ModListDirectory.FullName);
                val = JsonConvert.DeserializeObject<ModList>(modlistText);
            }
            finally
            {
                _modlistSemaphore.Release();
            }

            if (val == null)
            {
                throw new InvalidOperationException("GetModlist returned NULL Mod List.");
            }

            return val;
        }

        public void SaveModList(ModList ml)
        {
            _modlistSemaphore.Wait();
            File.WriteAllText(ModListDirectory.FullName, JsonConvert.SerializeObject(ml, Formatting.Indented));
            _modlistSemaphore.Release();
        }
        public void SaveModListAsync(ModList ml)
        {
            _modlistSemaphore.WaitAsync();
            File.WriteAllText(ModListDirectory.FullName, JsonConvert.SerializeObject(ml, Formatting.Indented));
            _modlistSemaphore.Release();
        }

        public async Task DeleteAllFilesAddedByTexTools()
        {
            var modList = GetModList();
<<<<<<< HEAD
            var modsToRemove = modList.Mods.Where(x => x.data.modOffset == x.data.originalOffset);

            // Delete user files first.
=======
            var modsToRemove = modList.Mods.Where(it => it.data.originalOffset == it.data.modOffset);
>>>>>>> 2f897ea4
            foreach(var mod in modsToRemove)
            {
                if (mod.IsInternal()) continue;
                await DeleteMod(mod.fullPath);
            }

            // Then delete system files.
            foreach (var mod in modsToRemove)
            {
                if (mod.IsInternal()) continue;
                await DeleteMod(mod.fullPath, true);
            }
        }
        /// <summary>
        /// Creates the Mod List that is used to keep track of mods.
        /// </summary>
        public void CreateModlist()
        {
            if (File.Exists(ModListDirectory.FullName))
            {
                return;
            }

            var modList = new ModList
            {
                version = _modlistVersion.ToString(),
                modCount = 0,
                modPackCount = 0,
                emptyCount = 0,
                ModPacks = new List<ModPack>(),
                Mods = new List<Mod>()
            };

            SaveModList(modList);
        }

        /// <summary>
        /// Tries to get the mod entry for the given internal file path, return null otherwise
        /// </summary>
        /// <param name="internalFilePath">The internal file path to find</param>
        /// <returns>The mod entry if found, null otherwise</returns>
        public Task<Mod> TryGetModEntry(string internalFilePath)
        {
            return Task.Run(() =>
            {
                internalFilePath = internalFilePath.Replace("\\", "/");

                var modList = GetModList();

                if (modList == null) return null;

                foreach (var modEntry in modList.Mods)
                {
                    if (modEntry.fullPath.Equals(internalFilePath))
                    {
                        return modEntry;
                    }
                }

                return null;
            });
        }

        /// <summary>
        /// Checks to see whether the mod is currently enabled
        /// </summary>
        /// <param name="internalPath">The internal path of the file</param>
        /// <param name="dataFile">The data file to check in</param>
        /// <param name="indexCheck">Flag to determine whether to check the index file or just the modlist</param>
        /// <returns></returns>
        public async Task<XivModStatus> IsModEnabled(string internalPath, bool indexCheck)
        {
            if (!File.Exists(ModListDirectory.FullName))
            {
                return XivModStatus.Original;
            }

            if (indexCheck)
            {
                var index = new Index(_gameDirectory);

                var modEntry = await TryGetModEntry(internalPath);

                if (modEntry == null)
                {
                    return XivModStatus.Original;
                }

                var originalOffset = modEntry.data.originalOffset;
                var moddedOffset = modEntry.data.modOffset;

                var offset = await index.GetDataOffset(
                    HashGenerator.GetHash(Path.GetDirectoryName(internalPath).Replace("\\", "/")),
                    HashGenerator.GetHash(Path.GetFileName(internalPath)),
                    XivDataFiles.GetXivDataFile(modEntry.datFile));

                if (offset.Equals(originalOffset))
                {
                    return XivModStatus.Disabled;
                }

                if (offset.Equals(moddedOffset))
                {
                    return XivModStatus.Enabled;
                }

                throw new Exception("Offset in Index does not match either original or modded offset in modlist.");
            }
            else
            {
                var modEntry = await TryGetModEntry(internalPath);

                if (modEntry == null)
                {
                    return XivModStatus.Original;
                }

                return modEntry.enabled ? XivModStatus.Enabled : XivModStatus.Disabled;
            }
        }

        /// <summary>
        /// Toggles the mod on or off
        /// </summary>
        /// <param name="internalFilePath">The internal file path of the mod</param>
        /// <param name="enable">The status of the mod</param>
        public async Task<bool> ToggleModStatus(string internalFilePath, bool enable)
        {
            var index = new Index(_gameDirectory);

            if (string.IsNullOrEmpty(internalFilePath))
            {
                throw new Exception("File Path missing, unable to toggle mod.");
            }
            var modList = GetModList();

            var modEntry = modList.Mods.FirstOrDefault(x => x.fullPath == internalFilePath);

            var result = await ToggleMod(enable, modEntry);
            if(!result)
            {
                return result;
            }

            var modListDirectory = new DirectoryInfo(Path.Combine(_gameDirectory.Parent.Parent.FullName, XivStrings.ModlistFilePath));


            SaveModList(modList);

            return result;
        }

        /// <summary>
        /// Toggles the mod on or off
        /// </summary>
        /// <param name="internalFilePath">The internal file path of the mod</param>
        /// <param name="enable">The status of the mod</param>
        public async Task ToggleModPackStatus(string modPackName, bool enable)
        {
            var index = new Index(_gameDirectory);

            var modList = GetModList();
            var modListDirectory = new DirectoryInfo(Path.Combine(_gameDirectory.Parent.Parent.FullName, XivStrings.ModlistFilePath));
            List<Mod> mods = null;

            if (modPackName.Equals("Standalone (Non-ModPack)"))
            {
                mods = (from mod in modList.Mods
                    where mod.modPack == null
                    select mod).ToList();
            }
            else
            {
                mods = (from mod in modList.Mods
                    where mod.modPack != null && mod.modPack.name.Equals(modPackName)
                    select mod).ToList();
            }


            if (mods == null)
            {
                throw new Exception("Unable to find mods with given Mod Pack Name in modlist.");
            }

            foreach (var modEntry in mods)
            {
                await ToggleMod(enable, modEntry);
            }

            SaveModList(modList);
        }

        /// <summary>
        /// Performs the most low-level mod enable/disable functions, without saving the modlist,
        /// ergo this should only be called by functions which will handle saving the modlist after
        /// they're done performing all modlist operations.
        /// </summary>
        /// <param name="enable"></param>
        /// <param name="mod"></param>
        /// <returns></returns>
        private async Task<bool> ToggleMod(bool enable, Mod mod, bool includeInternal = false)
        {
            if (mod == null) return false;
            if (string.IsNullOrEmpty(mod.name)) return false;
            if (string.IsNullOrEmpty(mod.fullPath)) return false;

            if (mod.data.originalOffset <= 0 && !enable)
            {
                throw new Exception("Cannot disable mod with invalid original offset.");
            }

            if (enable && mod.data.modOffset <= 0)
            {
                throw new Exception("Cannot enable mod with invalid mod offset.");
            }
            
            if(mod.IsInternal() && !includeInternal)
            {
                // Don't allow toggling internal mods unless we were specifically told to.
                return false;
            }

            var index = new Index(_gameDirectory);
            var dat = new Dat(_gameDirectory);

            if (mod.data.modOffset == mod.data.originalOffset)
            {
                // Added file.
                if (enable && !mod.enabled)
                {
                    await index.AddFileDescriptor(mod.fullPath, mod.data.modOffset, IOUtil.GetDataFileFromPath(mod.fullPath), false);
                    mod.enabled = true;

                    // Check if we're re-enabling a metadata mod.
                    var ext = Path.GetExtension(mod.fullPath);
                    if (ext == ".meta")
                    {
                        // Retreive the uncompressed meta entry we just enabled.
                        var data = await dat.GetType2Data(mod.fullPath, false);
                        var meta = await ItemMetadata.Deserialize(data);

                        // And write that metadata to the actual constituent files.
                        await ItemMetadata.ApplyMetadata(meta);
                    }
                }
                else if (!enable && mod.enabled)
                {

                    // Delete file descriptor handles removing metadata as needed on its own.
                    await index.DeleteFileDescriptor(mod.fullPath, IOUtil.GetDataFileFromPath(mod.fullPath), false);
                    mod.enabled = false;
                }
                
            }
            else
            {
                // Standard mod.
                if (enable && !mod.enabled)
                {
                    await index.UpdateDataOffset(mod.data.modOffset, mod.fullPath, false);
                    mod.enabled = true;
                }
                else if (!enable && mod.enabled)
                {
                    await index.UpdateDataOffset(mod.data.originalOffset, mod.fullPath, false);
                    mod.enabled = false;
                }
            }
            return true;
        }

        /// <summary>
        /// Toggles all mods on or off
        /// </summary>
        /// <param name="enable">The status to switch the mods to True if enable False if disable</param>
        public async Task ToggleAllMods(bool enable, IProgress<(int current, int total, string message)> progress = null)
        {
            var index = new Index(_gameDirectory);

            var modList = GetModList();

            if (modList == null || modList.modCount == 0) return;

            // If we're doing a full disable, remove even internal subfiles so we don't 
            // potentially pollute our index backups.
            bool includeInternal = enable == false;


            var modNum = 0;
            foreach (var modEntry in modList.Mods)
            {
                // Save disabling these for last.
                if (modEntry.IsInternal()) continue;

                await ToggleMod(enable, modEntry);
                progress?.Report((++modNum, modList.Mods.Count, string.Empty));
            }

            if (includeInternal)
            {
                // Disable these last, just to avoid any potential strangeness.
                var internalEntries = modList.Mods.Where(x => x.IsInternal());
                foreach (var modEntry in internalEntries)
                {
                    await ToggleMod(enable, modEntry, true);
                }
            }


            SaveModList(modList);


            // Do these as a batch query at the end.
            progress?.Report((++modNum, modList.Mods.Count, "Adding modified files to Cache Queue..."));
            var allPaths = modList.Mods.Select(x => x.fullPath).Where(x => !String.IsNullOrEmpty(x)).ToList();
            XivCache.QueueDependencyUpdate(allPaths);
        }

        /// <summary>
        /// Disables all mods from older modlist
        /// </summary>
        public async Task DisableOldModList(DirectoryInfo oldModListDirectory)
        {
            var index = new Index(_gameDirectory);

            using (var sr = new StreamReader(oldModListDirectory.FullName))
            {
                string line;
                while ((line = sr.ReadLine()) != null)
                {
                    var modEntry = JsonConvert.DeserializeObject<OriginalModList>(line);

                    if (!string.IsNullOrEmpty(modEntry.fullPath))
                    {
                        try
                        {
                            await index.UpdateDataOffset(modEntry.originalOffset, modEntry.fullPath);
                        }
                        catch (Exception ex)
                        {
                            throw new Exception($"Unable to disable {modEntry.name} | {modEntry.fullPath}");
                        }
                    }
                }
            }
        }

        /// <summary>
        /// Purges any invalid empty mod blocks from the modlist.
        /// </summary>
        /// <returns></returns>
        public async Task<int> PurgeInvalidEmptyBlocks()
        {
            int removed = 0;
            var modList = await GetModListAsync();
            var emptyBlocks = modList.Mods.Where(x => x.name == string.Empty);
            var toRemove = emptyBlocks.Where(x => x.data.modOffset <= 0).ToList();

            foreach(var block in toRemove)
            {
                modList.Mods.Remove(block);
                removed++;
            }

            if (removed > 0)
            {
                SaveModList(modList);
            }
            return removed;
        } 

        /// <summary>
        /// Deletes a mod from the modlist
        /// </summary>
        /// <param name="modItemPath">The mod item path of the mod to delete</param>
        public async Task DeleteMod(string modItemPath, bool allowInternal = false)
        {
            var modList = GetModList();

            var modToRemove = (from mod in modList.Mods
                where mod.fullPath.Equals(modItemPath)
                select mod).FirstOrDefault();

<<<<<<< HEAD

            if(modToRemove.IsInternal() && !allowInternal)
            {
                throw new Exception("Cannot delete internal data without explicit toggle.");
            }

            if (modToRemove.IsCustomFile())
            {
                var index = new Index(_gameDirectory);
                await index.DeleteFileDescriptor(modItemPath, XivDataFiles.GetXivDataFile(modToRemove.datFile));
            }
            if (modToRemove.enabled)
            {
                await ToggleModStatus(modItemPath, false);
            }
=======
            // Mod doesn't exist in the modlist.
            if (modToRemove == null) return;

            await ToggleModStatus(modItemPath, false);
>>>>>>> 2f897ea4

            modToRemove.name = string.Empty;
            modToRemove.category = string.Empty;
            modToRemove.fullPath = string.Empty;
            modToRemove.source = string.Empty;
            modToRemove.modPack = null;
            modToRemove.enabled = false;
            modToRemove.data.originalOffset = 0;
            modToRemove.data.dataType = 0;

            modList.modCount -= 1;

            if(modToRemove.data.modOffset <= 0)
            {
                // Something was wrong with this mod frame.  Purge the entire thing from the list.
                modList.Mods.Remove(modToRemove);
            } else
            {
                modList.emptyCount += 1;
            }


            SaveModList(modList);
        }

        /// <summary>
        /// Deletes a Mod Pack and all its mods from the modlist
        /// </summary>
        /// <param name="modPackName">The name of the Mod Pack to be deleted</param>
        public async Task DeleteModPack(string modPackName)
        {
            var modList = GetModList();

            var modPackItem = (from modPack in modList.ModPacks
                where modPack.name.Equals(modPackName)
                select modPack).FirstOrDefault();

            // Modpack doesn't exist in the modlist.
            if (modPackItem == null) return;

            modList.ModPacks.Remove(modPackItem);

            var modsToRemove = (from mod in modList.Mods
                where mod.modPack != null && mod.modPack.name.Equals(modPackName)
                select mod).ToList();

            var modRemoveCount = modsToRemove.Count;

            List<Mod> modsToPurge = new List<Mod>();
            foreach (var modToRemove in modsToRemove)
            {
<<<<<<< HEAD
                if (modToRemove.data.originalOffset == modToRemove.data.modOffset)
                {
                    var index = new Index(_gameDirectory);
                    await index.DeleteFileDescriptor(modToRemove.fullPath, XivDataFiles.GetXivDataFile(modToRemove.datFile));
                }
                if (modToRemove.enabled)
                {
                    await ToggleModStatus(modToRemove.fullPath, false);
                }
=======
                await ToggleModStatus(modToRemove.fullPath, false);
>>>>>>> 2f897ea4

                modToRemove.name = string.Empty;
                modToRemove.category = string.Empty;
                modToRemove.fullPath = string.Empty;
                modToRemove.source = string.Empty;
                modToRemove.modPack = null;
                modToRemove.enabled = false;
                modToRemove.data.originalOffset = 0;
                modToRemove.data.dataType = 0;

                if (modToRemove.data.modOffset <= 0)
                {
                    modsToPurge.Add(modToRemove);
                }
            }

            // Purge any that have invalid data offsets so we don't reuse them.
            foreach(var m in modsToPurge)
            {
                modList.Mods.Remove(m);
            }

            modList.emptyCount += modRemoveCount;
            modList.modCount -= modRemoveCount;
            modList.modPackCount -= 1;

            SaveModList(modList);
        }
    }
}<|MERGE_RESOLUTION|>--- conflicted
+++ resolved
@@ -115,13 +115,9 @@
         public async Task DeleteAllFilesAddedByTexTools()
         {
             var modList = GetModList();
-<<<<<<< HEAD
             var modsToRemove = modList.Mods.Where(x => x.data.modOffset == x.data.originalOffset);
 
             // Delete user files first.
-=======
-            var modsToRemove = modList.Mods.Where(it => it.data.originalOffset == it.data.modOffset);
->>>>>>> 2f897ea4
             foreach(var mod in modsToRemove)
             {
                 if (mod.IsInternal()) continue;
@@ -505,7 +501,8 @@
                 where mod.fullPath.Equals(modItemPath)
                 select mod).FirstOrDefault();
 
-<<<<<<< HEAD
+            // Mod doesn't exist in the modlist.
+            if (modToRemove == null) return;
 
             if(modToRemove.IsInternal() && !allowInternal)
             {
@@ -521,12 +518,6 @@
             {
                 await ToggleModStatus(modItemPath, false);
             }
-=======
-            // Mod doesn't exist in the modlist.
-            if (modToRemove == null) return;
-
-            await ToggleModStatus(modItemPath, false);
->>>>>>> 2f897ea4
 
             modToRemove.name = string.Empty;
             modToRemove.category = string.Empty;
@@ -575,10 +566,8 @@
 
             var modRemoveCount = modsToRemove.Count;
 
-            List<Mod> modsToPurge = new List<Mod>();
             foreach (var modToRemove in modsToRemove)
             {
-<<<<<<< HEAD
                 if (modToRemove.data.originalOffset == modToRemove.data.modOffset)
                 {
                     var index = new Index(_gameDirectory);
@@ -588,9 +577,6 @@
                 {
                     await ToggleModStatus(modToRemove.fullPath, false);
                 }
-=======
-                await ToggleModStatus(modToRemove.fullPath, false);
->>>>>>> 2f897ea4
 
                 modToRemove.name = string.Empty;
                 modToRemove.category = string.Empty;
@@ -600,17 +586,6 @@
                 modToRemove.enabled = false;
                 modToRemove.data.originalOffset = 0;
                 modToRemove.data.dataType = 0;
-
-                if (modToRemove.data.modOffset <= 0)
-                {
-                    modsToPurge.Add(modToRemove);
-                }
-            }
-
-            // Purge any that have invalid data offsets so we don't reuse them.
-            foreach(var m in modsToPurge)
-            {
-                modList.Mods.Remove(m);
             }
 
             modList.emptyCount += modRemoveCount;
