﻿// xivModdingFramework
// Copyright © 2018 Rafael Gonzalez - All Rights Reserved
// 
// This program is free software: you can redistribute it and/or modify
// it under the terms of the GNU General Public License as published by
// the Free Software Foundation, either version 3 of the License, or
// (at your option) any later version.
// 
// This program is distributed in the hope that it will be useful,
// but WITHOUT ANY WARRANTY; without even the implied warranty of
// MERCHANTABILITY or FITNESS FOR A PARTICULAR PURPOSE.  See the
// GNU General Public License for more details.
// 
// You should have received a copy of the GNU General Public License
// along with this program.  If not, see <http://www.gnu.org/licenses/>.

using SharpDX;
using System;
using System.Collections.Generic;
using System.IO;
using System.Linq;
using System.Text;
using System.Text.RegularExpressions;
using System.Threading;
using System.Threading.Tasks;
using xivModdingFramework.General.Enums;
using xivModdingFramework.Helpers;
using xivModdingFramework.Items;
using xivModdingFramework.Items.DataContainers;
using xivModdingFramework.Items.Enums;
using xivModdingFramework.Items.Interfaces;
using xivModdingFramework.Materials.DataContainers;
using xivModdingFramework.Models.FileTypes;
using xivModdingFramework.Mods.DataContainers;
using xivModdingFramework.Resources;
using xivModdingFramework.SqPack.FileTypes;
using xivModdingFramework.Textures.DataContainers;
using xivModdingFramework.Textures.Enums;
using xivModdingFramework.Textures.FileTypes;
using xivModdingFramework.Variants.DataContainers;
using xivModdingFramework.Variants.FileTypes;

namespace xivModdingFramework.Materials.FileTypes
{
    /// <summary>
    /// This class contains the methods that deal with the .mtrl file type 
    /// </summary>
    public class Mtrl
    {
        private const string MtrlExtension = ".mtrl";
        private readonly DirectoryInfo _gameDirectory;
        private readonly XivLanguage _language;
        private XivDataFile _dataFile;
        private static SemaphoreSlim _semaphoreSlim = new SemaphoreSlim(1, 1);

        public Mtrl(DirectoryInfo gameDirectory, XivDataFile dataFile, XivLanguage lang)
        {
            _gameDirectory = gameDirectory;
            _language = lang;
            DataFile = dataFile;
        }

        public XivDataFile DataFile
        {
            get => _dataFile;
            set => _dataFile = value;
        }


        // MtrlParam constants for texture types.
        public static Dictionary<XivTexType, uint> TextureDescriptorValues = new Dictionary<XivTexType, uint>()
        {
            { XivTexType.Normal, 207536625 },
            { XivTexType.Diffuse, 290653886 },
            { XivTexType.Specular, 731504677 },
            { XivTexType.Multi, 2320401078 },
            { XivTexType.Reflection, 4271961042 }   // Used for the Catchlight texture in Iris Materials.
        };

        public static Dictionary<XivTexType, uint> FurnitureTextureDescriptorValues = new Dictionary<XivTexType, uint>()
        {
            { XivTexType.Normal, 2863978985 },
            { XivTexType.Diffuse, 510652316 },
            { XivTexType.Specular, 465317650 },
            { XivTexType.Multi, 0 },
            { XivTexType.Reflection, 0 }
        };

        // MtrlParam constants for file compressions/formats.
        public static Dictionary<MtrlTextureDescriptorFormat, short> TextureDescriptorFormatValues = new Dictionary<MtrlTextureDescriptorFormat, short>()
        {
            { MtrlTextureDescriptorFormat.UsesColorset, -32768 },   // There is some variation on these values, but it always occures in the last 6 bits, and doesn't seem
            { MtrlTextureDescriptorFormat.NoColorset, -31936 },      // To have an appreciable change (Either [000000] or [010101])
            // Non-normal maps are always [WithoutAlpha].  Normal maps are always [WithAlpha], 
            // with the exception that 8.8.8.8 ARGB normal maps use the WithoutAlpha flag (And do not pull a colorset).

            // In the case of faces, the first bit is also flipped to 0 for the normal maps.  Unknown why.
        };


        // Data for setting up MTRL shaders.  Taken from SE samples.  Seems to be consistent across each type of setup.
        // The exact order of these structs does not seem to be important, only the data in question.
        // It may be viable (though inefficient) to simply include all of them.
        public static Dictionary<XivTexType, TextureUsageStruct> TextureUsageValues = new Dictionary<XivTexType, TextureUsageStruct>()
        {
            { XivTexType.Normal, new TextureUsageStruct() { TextureType = 4113354501, Unknown = 2815623008 } },
            { XivTexType.Multi, new TextureUsageStruct() { TextureType = 3531043187, Unknown = 4083110193 } },
            { XivTexType.Diffuse, new TextureUsageStruct() { TextureType = 3054951514, Unknown = 1611594207 } },
            { XivTexType.Specular, new TextureUsageStruct() { TextureType = 3367837167, Unknown = 2687453224 } },
            { XivTexType.Skin, new TextureUsageStruct() { TextureType = 940355280, Unknown = 735790577 } },
            { XivTexType.Other, new TextureUsageStruct() { TextureType = 612525193, Unknown = 1851494160 } },
        };  // Probably want to key this off a custom enum soon if we keep finding additional texture usage values.


        // Shader Parameter defaults.  For most of them they seem to be used as multipliers.
        public static Dictionary<MtrlShaderParameterId, List<float>> ShaderParameterValues = new Dictionary<MtrlShaderParameterId, List<float>>() {
            { MtrlShaderParameterId.Common1, new List<float>(){ 0.5f } },
            { MtrlShaderParameterId.Common2, new List<float>(){ 1f } },
            { MtrlShaderParameterId.SkinColor, new List<float>(){ 1.4f, 1.4f, 1.4f } },     // Direct R/G/B Multiplier.  3.0 for Limbal rings.
            { MtrlShaderParameterId.Reflection1, new List<float>(){ 1f } },
            { MtrlShaderParameterId.SkinOutline, new List<float>(){ 3f } },
            { MtrlShaderParameterId.RacialSkin1, new List<float>(){ 0.02f, 0.02f, 0.02f } },
            { MtrlShaderParameterId.SkinUnknown1, new List<float>(){ 0.4f, 0.4f, 0.4f } },
            { MtrlShaderParameterId.SkinUnknown2, new List<float>(){ 0f, 0f, 0f } },
            { MtrlShaderParameterId.RacialSkin2, new List<float>(){ 65f, 100f } },
            { MtrlShaderParameterId.SkinUnknown3, new List<float>(){ 63f } },
            { MtrlShaderParameterId.Equipment1, new List<float>(){ 0f } },
            { MtrlShaderParameterId.Face1, new List<float>(){ 32f } },
            { MtrlShaderParameterId.Hair1, new List<float>(){ 0.35f } },
            { MtrlShaderParameterId.Hair2, new List<float>(){ 0.5f } },


            { MtrlShaderParameterId.Furniture1, new List<float>(){ 1f, 1f, 1f } },
            { MtrlShaderParameterId.Furniture2, new List<float>(){ 1f, 1f, 1f } },
            { MtrlShaderParameterId.Furniture3, new List<float>(){ 0f, 0f, 0f } },
            { MtrlShaderParameterId.Furniture4, new List<float>(){ 1f } },
            { MtrlShaderParameterId.Furniture5, new List<float>(){ 0.15f } },
            { MtrlShaderParameterId.Furniture6, new List<float>(){ 0.15f } },
            { MtrlShaderParameterId.Furniture7, new List<float>(){ 1f } },
            { MtrlShaderParameterId.Furniture8, new List<float>(){ 1f } },
            { MtrlShaderParameterId.Furniture9, new List<float>(){ 1f } },
            { MtrlShaderParameterId.Furniture10, new List<float>(){ 1f, 1f, 1f } },
            { MtrlShaderParameterId.Furniture11, new List<float>(){ 1f, 1f, 1f } },
            { MtrlShaderParameterId.Furniture12, new List<float>(){ 1f, 1f, 1f } },
            { MtrlShaderParameterId.Furniture13, new List<float>(){ 0f, 0f, 0f } },
        };

        /// <summary>
        /// Gets the MTRL data for the given item 
        /// </summary>
        /// <remarks>
        /// It requires a race (The default is usually <see cref="XivRace.Hyur_Midlander_Male"/>)
        /// It also requires an mtrl part <see cref="GearInfo.GetPartList(IItemModel, XivRace)"/> (default is 'a')
        /// </remarks>
        /// <param name="itemModel">Item that contains model data</param>
        /// <param name="race">The race for the requested data</param>
        /// <param name="part">The Mtrl part </param>
        /// <returns>XivMtrl containing all the mtrl data</returns>
        public async Task<XivMtrl> GetMtrlData(IItemModel itemModel, XivRace race, char part, int dxVersion)
        {
            var index = new Index(_gameDirectory);
            var itemType = ItemType.GetPrimaryItemType(itemModel);

            // Get mtrl path
            var mtrlPath = await GetMtrlPath(itemModel, race, part, itemType);
            var mtrlStringPath = $"{mtrlPath.Folder}/{mtrlPath.File}";

            // Get mtrl offset
            var mtrlOffset = await index.GetDataOffset(HashGenerator.GetHash(mtrlPath.Folder),
                HashGenerator.GetHash(mtrlPath.File),
                DataFile);

            if (mtrlOffset == 0 && itemType == XivItemType.furniture)
            {
                mtrlPath.File = mtrlPath.File.Replace("_0", "_1");
                mtrlStringPath = $"{mtrlPath.Folder}/{mtrlPath.File}";

                // Get mtrl offset
                mtrlOffset = await index.GetDataOffset(HashGenerator.GetHash(mtrlPath.Folder),
                    HashGenerator.GetHash(mtrlPath.File),
                    DataFile);
            }

            if (mtrlOffset == 0)
            {
                throw new Exception($"Could not find offset for {mtrlStringPath}");
            }

            var mtrlData = await GetMtrlData(mtrlOffset, mtrlStringPath, dxVersion);

            if (mtrlPath.HasVfx)
            {
                mtrlData.hasVfx = true;
            }          

            return mtrlData;
        }

        /// <summary>
        /// Gets the MTRL data for the given item 
        /// </summary>
        /// <remarks>
        /// It requires a race (The default is usually <see cref="XivRace.Hyur_Midlander_Male"/>)
        /// It also requires an mtrl part <see cref="GearInfo.GetPartList(IItemModel, XivRace)"/> (default is 'a')
        /// </remarks>
        /// <param name="itemModel">Item that contains model data</param>
        /// <param name="race">The race for the requested data</param>
        /// <param name="mtrlFile">The Mtrl file</param>
        /// <returns>XivMtrl containing all the mtrl data</returns>
        public async Task<XivMtrl> GetMtrlData(IItemModel itemModel, XivRace race, string mtrlFile, int dxVersion)
        {
            var index = new Index(_gameDirectory);
            var itemType = ItemType.GetPrimaryItemType(itemModel);

            // Secondary model is gear if between 8800 and 8900 instead of weapon
            if (itemModel.ModelInfo.PrimaryID > 8800 && itemModel.ModelInfo.PrimaryID < 8900)
            {
                itemType = XivItemType.equipment;
            }

            // Get mtrl path
            var mtrlFolder = await GetMtrlFolder(itemModel, race, itemType);
            var mtrlStringPath = $"{mtrlFolder}/{mtrlFile}";

            if (itemType == XivItemType.furniture)
            {
                mtrlStringPath = $"b{mtrlFile}";
                mtrlFolder = Path.GetDirectoryName(mtrlStringPath).Replace("\\", "/");
                mtrlFile = Path.GetFileName(mtrlStringPath);
            }

            // Get mtrl offset
            var mtrlOffset = await index.GetDataOffset(HashGenerator.GetHash(mtrlFolder), HashGenerator.GetHash(mtrlFile),
                DataFile);
            if (mtrlOffset == 0)
            {
                // Change to default version if no offset is found and try to get offset again
                if (!mtrlFolder.Contains("v0001"))
                {
                    var newMtrlFolder = mtrlFolder.Substring(0, mtrlFolder.LastIndexOf("v")) + "v0001";

                    mtrlOffset = await index.GetDataOffset(HashGenerator.GetHash(newMtrlFolder), HashGenerator.GetHash(mtrlFile), DataFile);

                    if (mtrlOffset == 0)
                    {
                        throw new Exception($"Could not find offset for {mtrlStringPath}");
                    }

                    mtrlStringPath = $"{newMtrlFolder}/{mtrlFile}";
                }
                else
                {
                    throw new Exception($"Could not find offset for {mtrlStringPath}");

                }
            }

            var mtrlData = await GetMtrlData(mtrlOffset, mtrlStringPath, dxVersion);

            return mtrlData;
        }

        private static Regex _dummyTextureRegex = new Regex("^bgcommon/texture/dummy_[a-z]\\.tex$");

        /// <summary>
        /// Retrieves the list of texture paths used by the given mtrl path (significantly faster than loading the entire material and scanning it).
        /// </summary>
        /// <param name="mtrlPath"></param>
        /// <returns></returns>
        public async Task<List<string>> GetTexturePathsFromMtrlPath(string mtrlPath, bool includeDummies = false, bool forceOriginal = false)
        {
            var dat = new Dat(_gameDirectory);
            var mtrlData = await dat.GetType2Data(mtrlPath, forceOriginal);
            var uniqueTextures = new HashSet<string>();
            var texRegex = new Regex(".*\\.tex$");

            using (var br = new BinaryReader(new MemoryStream(mtrlData)))
            {
                // Texture count position.
                br.BaseStream.Seek(8, SeekOrigin.Begin);
                var materialDataSize = br.ReadUInt16();
                var pathsDataSize = br.ReadUInt16();
                var textureCount = br.ReadByte();
                var mapCount = br.ReadByte();
                var cSetCount = br.ReadByte();
                var dxInfoDataSize = br.ReadByte();

                var offset = 0;

                var dataOffsetBase = 16 + (mapCount * 4) + (cSetCount * 4) + (textureCount * 4);

                var textureDxInfo = new Dictionary<string, ushort>();
                for(int i = 0; i < textureCount; i++)
                {
                    // Jump to the texture name offset.
                    br.BaseStream.Seek(16 + offset, SeekOrigin.Begin);
                    var textureNameOffset = br.ReadInt16();
                    var texDxInfo = br.ReadUInt16();

                    // Jump to the texture name.
                    br.BaseStream.Seek(dataOffsetBase + textureNameOffset, SeekOrigin.Begin);

                    // Read the texture name.
                    byte a;
                    List<byte> bytes = new List<byte>(); ;
                    while ((a = br.ReadByte()) != 0)
                    {
                        bytes.Add(a);
                    }

                    var st = Encoding.ASCII.GetString(bytes.ToArray()).Replace("\0", "");

                    if (texRegex.IsMatch(st))
                    {
                        uniqueTextures.Add(st);
                    }
                    textureDxInfo[st] = texDxInfo;

                    // Bump to next texture name offset.
                    offset += 4;
                }


                //var dxInfoOffset = dataOffsetBase + materialDataSize;
                //br.BaseStream.Seek(dxInfoOffset, SeekOrigin.Begin);
                //var dxInfoByte = br.ReadByte();

                // Check for DX9/11 Conversion textures.
                List<string> add = new List<string>();
                foreach(var texture in uniqueTextures)
                {
                    // If this is a texture that has a DX Conversion.
                    if (textureDxInfo[texture] != 0)
                    {
                        if (texture.Contains("--"))
                        {
                            add.Add(texture.Replace("--", ""));
                        }
                        else
                        {
                            add.Add(texture.Insert(texture.LastIndexOf("/") + 1, "--"));
                        }
                    }
                    else
                    {
                        // This texture does not have a DX 11 conversion texture.
                    }
                }

                foreach(var s in add)
                {
                    uniqueTextures.Add(s);
                }
            }

            var rem = new List<string>();
            List<string> ret;
            if (includeDummies)
            {
                ret = uniqueTextures.ToList();
            } else {
                ret = uniqueTextures.Where(x => !_dummyTextureRegex.IsMatch(x)).ToList();
            }

            return ret;
        }

        /// <summary>
        /// Gets the MTRL data for the given offset and path
        /// </summary>
        /// <param name="mtrlOffset">The offset to the mtrl in the dat file</param>
        /// <param name="mtrlPath">The full internal game path for the mtrl</param>
        /// <returns>XivMtrl containing all the mtrl data</returns>
        public async Task<XivMtrl> GetMtrlData(long mtrlOffset, string mtrlPath, int dxVersion)
        {
            var dat = new Dat(_gameDirectory);
            var index = new Index(_gameDirectory);

            // Get uncompressed mtrl data
            var mtrlData = await dat.GetType2Data(mtrlOffset, DataFile);

            XivMtrl xivMtrl = null;

            // Why is there a semaphore here to read an in memory byte block?
            await _semaphoreSlim.WaitAsync();

            try
            {
                await Task.Run((Func<Task>)(async () =>
                {
                    using (var br = new BinaryReader(new MemoryStream(mtrlData)))
                    {
                        xivMtrl = new XivMtrl
                        {
                            Signature = br.ReadInt32(),
                            FileSize = br.ReadInt16(),
                        };
                        var colorSetDataSize = br.ReadUInt16();
                        xivMtrl.MaterialDataSize = br.ReadUInt16();
                        xivMtrl.TexturePathsDataSize = br.ReadUInt16();
                        xivMtrl.TextureCount = br.ReadByte();
                        xivMtrl.MapCount = br.ReadByte();
                        xivMtrl.ColorSetCount = br.ReadByte();
                        xivMtrl.UnknownDataSize = br.ReadByte();
                        xivMtrl.MTRLPath = mtrlPath;

                        var pathSizeList = new List<int>();

                        // get the texture path offsets
                        xivMtrl.TexturePathOffsetList = new List<int>(xivMtrl.TextureCount);
                        xivMtrl.TexturePathUnknownList = new List<short>(xivMtrl.TextureCount);
                        for (var i = 0; i < xivMtrl.TextureCount; i++)
                        {
                            xivMtrl.TexturePathOffsetList.Add(br.ReadInt16());
                            xivMtrl.TexturePathUnknownList.Add(br.ReadInt16());

                            // add the size of the paths
                            if (i > 0)
                            {
                                pathSizeList.Add(
                                    xivMtrl.TexturePathOffsetList[i] - xivMtrl.TexturePathOffsetList[i - 1]);
                            }
                        }

                        // get the map path offsets
                        xivMtrl.MapPathOffsetList = new List<int>(xivMtrl.MapCount);
                        xivMtrl.MapPathUnknownList = new List<short>(xivMtrl.MapCount);
                        for (var i = 0; i < xivMtrl.MapCount; i++)
                        {
                            xivMtrl.MapPathOffsetList.Add(br.ReadInt16());
                            xivMtrl.MapPathUnknownList.Add(br.ReadInt16());

                            // add the size of the paths
                            if (i > 0)
                            {
                                pathSizeList.Add(xivMtrl.MapPathOffsetList[i] - xivMtrl.MapPathOffsetList[i - 1]);
                            }
                            else
                            {
                                if (xivMtrl.TextureCount > 0)
                                {
                                    pathSizeList.Add(xivMtrl.MapPathOffsetList[i] -
                                                     xivMtrl.TexturePathOffsetList[xivMtrl.TextureCount - 1]);
                                }
                            }
                        }

                        // get the color set offsets
                        xivMtrl.ColorSetPathOffsetList = new List<int>(xivMtrl.ColorSetCount);
                        xivMtrl.ColorSetPathUnknownList = new List<short>(xivMtrl.ColorSetCount);
                        for (var i = 0; i < xivMtrl.ColorSetCount; i++)
                        {
                            xivMtrl.ColorSetPathOffsetList.Add(br.ReadInt16());
                            xivMtrl.ColorSetPathUnknownList.Add(br.ReadInt16());

                            // add the size of the paths
                            if (i > 0)
                            {
                                pathSizeList.Add(xivMtrl.ColorSetPathOffsetList[i] -
                                                 xivMtrl.ColorSetPathOffsetList[i - 1]);
                            }
                            else
                            {
                                pathSizeList.Add(xivMtrl.ColorSetPathOffsetList[i] -
                                                 xivMtrl.MapPathOffsetList[xivMtrl.MapCount - 1]);
                            }
                        }

                        pathSizeList.Add(xivMtrl.TexturePathsDataSize -
                                         xivMtrl.ColorSetPathOffsetList[xivMtrl.ColorSetCount - 1]);

                        var count = 0;

                        // get the texture path strings
                        xivMtrl.TexturePathList = new List<string>(xivMtrl.TextureCount);
                        for (var i = 0; i < xivMtrl.TextureCount; i++)
                        {
                            var texturePath = Encoding.UTF8.GetString(br.ReadBytes(pathSizeList[count]))
                                .Replace("\0", "");
                            var dx11FileName = Path.GetFileName(texturePath).Insert(0, "--");

                            if (await index.FileExists(HashGenerator.GetHash(dx11FileName),
                                HashGenerator.GetHash(Path.GetDirectoryName(texturePath).Replace("\\", "/")),
                                DataFile))
                            {
                                texturePath = texturePath.Insert(texturePath.LastIndexOf("/") + 1, "--");
                            }

                            xivMtrl.TexturePathList.Add(texturePath);
                            count++;
                        }

                        // get the map path strings
                        xivMtrl.MapPathList = new List<string>(xivMtrl.MapCount);
                        for (var i = 0; i < xivMtrl.MapCount; i++)
                        {
                            xivMtrl.MapPathList.Add(Encoding.UTF8.GetString(br.ReadBytes(pathSizeList[count]))
                                .Replace("\0", ""));
                            count++;
                        }

                        // get the color set path strings
                        xivMtrl.ColorSetPathList = new List<string>(xivMtrl.ColorSetCount);
                        for (var i = 0; i < xivMtrl.ColorSetCount; i++)
                        {
                            xivMtrl.ColorSetPathList.Add(Encoding.UTF8.GetString(br.ReadBytes(pathSizeList[count]))
                                .Replace("\0", ""));
                            count++;
                        }

                        var shaderPathSize = xivMtrl.MaterialDataSize - xivMtrl.TexturePathsDataSize;

                        xivMtrl.Shader = Encoding.UTF8.GetString(br.ReadBytes(shaderPathSize)).Replace("\0", "");

                        xivMtrl.Unknown2 = br.ReadBytes(xivMtrl.UnknownDataSize);

                        xivMtrl.ColorSetData = new List<Half>();
                        xivMtrl.ColorSetExtraData = null;
                        if (colorSetDataSize > 0)
                        {
                            // Color Data is always 512 (6 x 14 = 64 x 8bpp = 512)
                            var colorDataSize = 512;

                            for (var i = 0; i < colorDataSize / 2; i++)
                            {
                                xivMtrl.ColorSetData.Add(new Half(br.ReadUInt16()));
                            }

                            // If the color set is 544 in length, it has an extra 32 bytes at the end
                            if (colorSetDataSize == 544)
                            {
                                xivMtrl.ColorSetExtraData = br.ReadBytes(32);
                            }
                        }

                        var originalShaderParameterDataSize = br.ReadUInt16();

                        var originalTextureUsageCount = br.ReadUInt16();

                        var originalShaderParameterCount = br.ReadUInt16();

                        var originalTextureDescriptorCount = br.ReadUInt16();

                        xivMtrl.ShaderNumber = br.ReadUInt16();

                        xivMtrl.Unknown3 = br.ReadUInt16();

                        xivMtrl.TextureUsageList = new List<TextureUsageStruct>((int)originalTextureUsageCount);
                        for (var i = 0; i < originalTextureUsageCount; i++)
                        {
                            xivMtrl.TextureUsageList.Add(new TextureUsageStruct
                            {
                                TextureType = br.ReadUInt32(), Unknown = br.ReadUInt32()});
                        }

                        xivMtrl.ShaderParameterList = new List<ShaderParameterStruct>(originalShaderParameterCount);
                        for (var i = 0; i < originalShaderParameterCount; i++)
                        {
                            xivMtrl.ShaderParameterList.Add(new ShaderParameterStruct
                            {
                                ParameterID = (MtrlShaderParameterId) br.ReadUInt32(), Offset = br.ReadInt16(), Size = br.ReadInt16()
                            });
                        }

                        xivMtrl.TextureDescriptorList = new List<TextureDescriptorStruct>(originalTextureDescriptorCount);
                        for (var i = 0; i < originalTextureDescriptorCount; i++)
                        {
                            xivMtrl.TextureDescriptorList.Add(new TextureDescriptorStruct
                            {
                                TextureType = br.ReadUInt32(),
                                FileFormat = br.ReadInt16(),
                                Unknown = br.ReadInt16(),
                                TextureIndex = br.ReadUInt32()
                            });
                        }


                        var bytesRead = 0;
                        foreach (var shaderParam in xivMtrl.ShaderParameterList)
                        {
                            var offset = shaderParam.Offset;
                            var size = shaderParam.Size;
                            shaderParam.Args = new List<float>();
                            if (bytesRead + size <= originalShaderParameterDataSize)
                            {
                                for (var idx = offset; idx < offset + size; idx+=4)
                                {
                                    var arg = br.ReadSingle();
                                    shaderParam.Args.Add(arg);
                                    bytesRead += 4;
                                }
                            } else
                            {
                                // Just use a blank array if we have missing/invalid shader data.
                                shaderParam.Args = new List<float>(new float[size / 4]);
                            }
                        }

                        // Chew through any remaining padding.
                        while(bytesRead < originalShaderParameterDataSize)
                        {
                            br.ReadByte();
                            bytesRead++;
                        }


                    }
                }));
            }
            finally
            {
                _semaphoreSlim.Release();
            }

            return xivMtrl;
        }

        /// <summary>
        /// Converts an xivMtrl to a XivTex for ColorSet exporting
        /// </summary>
        /// <param name="xivMtrl">The XivMtrl with the ColorSet data</param>
        /// <returns>The XivTex of the ColorSet</returns>
        public Task<XivTex> MtrlToXivTex(XivMtrl xivMtrl, TexTypePath ttp)
        {
            return Task.Run(() =>
            {
                var colorSetData = new List<byte>();

                foreach (var colorSetHalf in xivMtrl.ColorSetData)
                {
                    colorSetData.AddRange(BitConverter.GetBytes(colorSetHalf.RawValue));
                }

                var xivTex = new XivTex
                {
                    Width = 4,
                    Height = 16,
                    MipMapCount = 0,
                    TexData = colorSetData.ToArray(),
                    TextureFormat = XivTexFormat.A16B16G16R16F,
                    TextureTypeAndPath = ttp
                };

                return xivTex;
            });
        }

        /// <summary>
        /// Saves the Extra data from the ColorSet
        /// </summary>
        /// <param name="item">The item containing the ColorSet</param>
        /// <param name="xivMtrl">The XivMtrl for the ColorSet</param>
        /// <param name="saveDirectory">The save directory</param>
        /// <param name="race">The selected race for the item</param>
        public void SaveColorSetExtraData(IItem item, XivMtrl xivMtrl, DirectoryInfo saveDirectory, XivRace race)
        {
            var toWrite = xivMtrl.ColorSetExtraData != null ? xivMtrl.ColorSetExtraData : new byte[32];
            var path = IOUtil.MakeItemSavePath(item, saveDirectory, race);

            Directory.CreateDirectory(path);

            var savePath = Path.Combine(path, Path.GetFileNameWithoutExtension(xivMtrl.MTRLPath) + ".dat");

            File.WriteAllBytes(savePath, toWrite);
        }


        /// <summary>
        /// Imports a XivMtrl by converting it to bytes, then injecting it.
        /// </summary>
        /// <param name="xivMtrl">The XivMtrl containing the mtrl data</param>
        /// <param name="item">The item whos mtrl is being imported</param>
        /// <param name="source">The source/application that is writing to the dat.</param>
        /// <returns>The new offset</returns>
        public async Task<long> ImportMtrl(XivMtrl xivMtrl, IItem item, string source)
        {
            try
            {
                var mtrlBytes = CreateMtrlFile(xivMtrl, item);
                var dat = new Dat(_gameDirectory);

                // Create the actual raw MTRL first. - Files should always be created top down.
                long offset = await dat.ImportType2Data(mtrlBytes.ToArray(), item.Name, xivMtrl.MTRLPath, item.SecondaryCategory, source);

                // The MTRL file is now ready to go, but we need to validate the texture paths and create them if needed.
                var mapInfoList = xivMtrl.GetAllMapInfos(false);
                var _index = new Index(_gameDirectory);
                var _tex = new Tex(_gameDirectory);
                foreach (var mapInfo in mapInfoList)
                {
                    var path = mapInfo.path;
                    var fileHash = HashGenerator.GetHash(Path.GetFileName(path));
                    var pathHash = HashGenerator.GetHash(path.Substring(0, path.LastIndexOf("/", StringComparison.Ordinal)));
                    var exists = await _index.FileExists(fileHash, pathHash, IOUtil.GetDataFileFromPath(path));

                    if(exists)
                    {
                        continue;
                    }

                    var format = XivTexFormat.A8R8G8B8;

                    var xivTex = new XivTex();
                    xivTex.TextureTypeAndPath = new TexTypePath()
                    {
                        DataFile = IOUtil.GetDataFileFromPath(path), Path = path, Type = mapInfo.Usage
                    };
                    xivTex.TextureFormat = format;

                    var di = Tex.GetDefaultTexturePath(mapInfo.Usage);

                    var newOffset = await _tex.TexDDSImporter(xivTex, item, di, source);

                }

                return offset;
            }
            catch(Exception ex)
            {
                throw ex;
            }
        }

        /// <summary>
        /// Converts an XivMtrl object into the raw bytes of a Mtrl file.
        /// </summary>
        /// <param name="xivMtrl">The XivMtrl containing the mtrl data</param>
        /// <param name="item">The item</param>
        /// <returns>The new mtrl file byte data</returns>
        public byte[] CreateMtrlFile(XivMtrl xivMtrl, IItem item)
        {

            var mtrlBytes = new List<byte>();

            mtrlBytes.AddRange(BitConverter.GetBytes(xivMtrl.Signature));

            var fileSizePointer = mtrlBytes.Count;
            mtrlBytes.AddRange(BitConverter.GetBytes((ushort)0)); //Backfilled later
            mtrlBytes.AddRange(BitConverter.GetBytes(xivMtrl.ColorSetDataSize));

            var materialDataSizePointer = mtrlBytes.Count;
            mtrlBytes.AddRange(BitConverter.GetBytes((ushort)0)); //Backfilled later

            var texturePathsDataSizePointer = mtrlBytes.Count;
            mtrlBytes.AddRange(BitConverter.GetBytes((ushort)0)); //Backfilled later

            mtrlBytes.Add((byte)xivMtrl.TexturePathList.Count);
            mtrlBytes.Add((byte)xivMtrl.MapPathList.Count);
            mtrlBytes.Add((byte)xivMtrl.ColorSetPathList.Count);
            mtrlBytes.Add(xivMtrl.UnknownDataSize);

            // Regenerate offset list as we build the string list.
            xivMtrl.TexturePathOffsetList.Clear();
            xivMtrl.MapPathOffsetList.Clear();
            xivMtrl.ColorSetPathOffsetList.Clear();


            var stringListBytes = new List<byte>();
<<<<<<< HEAD

            var texId = 0;
=======
            var texIdx = 0;
>>>>>>> 5311b86a
            foreach (var texPathString in xivMtrl.TexturePathList)
            {
                xivMtrl.TexturePathOffsetList.Add(stringListBytes.Count);
                var path = texPathString;

<<<<<<< HEAD
                // This is an old style DX9 Texture still, make sure to fix it up.
                if(xivMtrl.TexturePathUnknownList[texId] != 0)
=======
                // This is an old style DX9/DX11 Mixed Texture reference, make sure to clean it up if needed.
                if(xivMtrl.TexturePathUnknownList[texIdx] != 0)
>>>>>>> 5311b86a
                {
                    path = path.Replace("--", string.Empty);
                }

                stringListBytes.AddRange(Encoding.UTF8.GetBytes(path));
                stringListBytes.Add(0);
<<<<<<< HEAD
                texId++;
=======
                texIdx++;
>>>>>>> 5311b86a
            }

            foreach (var mapPathString in xivMtrl.MapPathList)
            {
                xivMtrl.MapPathOffsetList.Add(stringListBytes.Count);
                stringListBytes.AddRange(Encoding.UTF8.GetBytes(mapPathString));
                stringListBytes.Add(0);
            }

            foreach (var colorSetPathString in xivMtrl.ColorSetPathList)
            {
                xivMtrl.ColorSetPathOffsetList.Add(stringListBytes.Count);
                stringListBytes.AddRange(Encoding.UTF8.GetBytes(colorSetPathString));
                stringListBytes.Add(0);
            }

            xivMtrl.TexturePathsDataSize = (ushort)stringListBytes.Count;

            stringListBytes.AddRange(Encoding.UTF8.GetBytes(xivMtrl.Shader));
            stringListBytes.Add(0);

            var padding = (stringListBytes.Count % 8);
            if (padding != 0)
            {
                padding = 8 - padding;
            }

            stringListBytes.AddRange(new byte[padding]);
            xivMtrl.MaterialDataSize = (ushort)stringListBytes.Count;




            // Write the new offset list.
            for (var i = 0; i < xivMtrl.TexturePathOffsetList.Count; i++)
            {
                mtrlBytes.AddRange(BitConverter.GetBytes((short)xivMtrl.TexturePathOffsetList[i]));
                mtrlBytes.AddRange(BitConverter.GetBytes((short)xivMtrl.TexturePathUnknownList[i]));
            }

            for (var i = 0; i < xivMtrl.MapPathOffsetList.Count; i++)
            {
                mtrlBytes.AddRange(BitConverter.GetBytes((short)xivMtrl.MapPathOffsetList[i]));
                mtrlBytes.AddRange(BitConverter.GetBytes((short)xivMtrl.MapPathUnknownList[i]));
            }

            for (var i = 0; i < xivMtrl.ColorSetPathOffsetList.Count; i++)
            {
                mtrlBytes.AddRange(BitConverter.GetBytes((short)xivMtrl.ColorSetPathOffsetList[i]));
                mtrlBytes.AddRange(BitConverter.GetBytes((short)xivMtrl.ColorSetPathUnknownList[i]));
            }

            // Write the actual string list (including padding).
            mtrlBytes.AddRange(stringListBytes);

            // Don't know what these (4) bytes do, but hey, whatever.
            mtrlBytes.AddRange(xivMtrl.Unknown2);

            foreach (var colorSetHalf in xivMtrl.ColorSetData)
            {
                mtrlBytes.AddRange(BitConverter.GetBytes(colorSetHalf.RawValue));
            }

            if (xivMtrl.ColorSetDataSize == 544)
            {
                mtrlBytes.AddRange(xivMtrl.ColorSetExtraData);
            }


            mtrlBytes.AddRange(BitConverter.GetBytes(xivMtrl.ShaderParameterDataSize));
            mtrlBytes.AddRange(BitConverter.GetBytes(xivMtrl.TextureUsageCount));
            mtrlBytes.AddRange(BitConverter.GetBytes(xivMtrl.ShaderParameterCount));
            mtrlBytes.AddRange(BitConverter.GetBytes(xivMtrl.TextureDescriptorCount));
            mtrlBytes.AddRange(BitConverter.GetBytes(xivMtrl.ShaderNumber));

            mtrlBytes.AddRange(BitConverter.GetBytes(xivMtrl.Unknown3));

            foreach (var dataStruct1 in xivMtrl.TextureUsageList)
            {
                mtrlBytes.AddRange(BitConverter.GetBytes(dataStruct1.TextureType));
                mtrlBytes.AddRange(BitConverter.GetBytes(dataStruct1.Unknown));
            }

            var offset = 0;
            foreach (var parameter in xivMtrl.ShaderParameterList)
            {
                // Ensure we're writing correctly calculated data.
                parameter.Offset = (short) offset;
                parameter.Size = (short)parameter.Args.Count;
                offset += parameter.Size * 4;
                short byteSize = (short)(parameter.Size * 4);

                mtrlBytes.AddRange(BitConverter.GetBytes((uint)parameter.ParameterID));
                mtrlBytes.AddRange(BitConverter.GetBytes(parameter.Offset));
                mtrlBytes.AddRange(BitConverter.GetBytes(byteSize));
            }

            foreach (var parameterStruct in xivMtrl.TextureDescriptorList)
            {
                mtrlBytes.AddRange(BitConverter.GetBytes(parameterStruct.TextureType));
                mtrlBytes.AddRange(BitConverter.GetBytes(parameterStruct.FileFormat));
                mtrlBytes.AddRange(BitConverter.GetBytes(parameterStruct.Unknown));
                mtrlBytes.AddRange(BitConverter.GetBytes(parameterStruct.TextureIndex));
            }



            var shaderBytes = new List<byte>();
            foreach (var shaderParam in xivMtrl.ShaderParameterList)
            {
                foreach (var f in shaderParam.Args)
                {
                    shaderBytes.AddRange(BitConverter.GetBytes(f));
                }
            }

            // Pad out if we're missing anything.
            if (shaderBytes.Count < xivMtrl.ShaderParameterDataSize)
            {
                shaderBytes.AddRange(new byte[xivMtrl.ShaderParameterDataSize - shaderBytes.Count]);
            }
            mtrlBytes.AddRange(shaderBytes);



            // Backfill the actual file size data.
            xivMtrl.FileSize = (short)mtrlBytes.Count;
            IOUtil.ReplaceBytesAt(mtrlBytes, BitConverter.GetBytes(xivMtrl.FileSize), fileSizePointer);

            xivMtrl.MaterialDataSize = (ushort)stringListBytes.Count;
            IOUtil.ReplaceBytesAt(mtrlBytes, BitConverter.GetBytes(xivMtrl.MaterialDataSize), materialDataSizePointer);

            IOUtil.ReplaceBytesAt(mtrlBytes, BitConverter.GetBytes(xivMtrl.TexturePathsDataSize), texturePathsDataSizePointer);
            return mtrlBytes.ToArray();
        }

        /// <summary>
        /// Gets the names of the textures based on file name
        /// </summary>
        /// <remarks>
        /// The name of the texture is obtained from the file name ending
        /// </remarks>
        /// <param name="texPathList">The list of texture paths</param>
        /// <returns>A list of TexTypePath</returns>
        private async Task<List<TexTypePath>> GetTexNames(IEnumerable<string> texPathList, XivDataFile dataFile)
        {
            var index = new Index(_gameDirectory);
            var texTypePathList = new List<TexTypePath>();

            foreach (var path in texPathList)
            {
                if (!await index.FileExists(HashGenerator.GetHash(Path.GetFileName(path)),
                    HashGenerator.GetHash(Path.GetDirectoryName(path).Replace("\\", "/")), dataFile))
                {
                    continue;
                }

                var ttp = new TexTypePath { Path = path, DataFile = dataFile };

                if (path.Contains("dummy") || path.Equals(string.Empty)) continue;

                if (path.Contains("_s.tex"))
                {
                    ttp.Type = XivTexType.Specular;
                }
                else if (path.Contains("_d.tex"))
                {
                    ttp.Type = XivTexType.Diffuse;

                }
                else if (path.Contains("_n.tex"))
                {
                    ttp.Type = XivTexType.Normal;

                }
                else if (path.Contains("_m.tex"))
                {
                    ttp.Type = path.Contains("skin") ? XivTexType.Skin : XivTexType.Multi;
                }

                texTypePathList.Add(ttp);
            }

            return texTypePathList;
        }

        public async Task<(string Folder, List<string> Files, bool hasVFX )> GetAllMtrlPaths(IItemModel item, XivItemType itemType, XivRace race = XivRace.Hyur_Midlander_Male)
        {
            // The default version number
            var variant = 1;

            var hasVfx = false;

            if (itemType != XivItemType.human && itemType != XivItemType.furniture)
            {
                // get the items version from the imc file
                var imc = new Imc(_gameDirectory);
                var imcInfo = await imc.GetImcInfo(item);
                variant = imcInfo.Variant;
                if (imcInfo.Vfx > 0)
                {
                    hasVfx = true;
                }

            }

            var id = item.ModelInfo.PrimaryID.ToString().PadLeft(4, '0');
            var bodyVer = item.ModelInfo.SecondaryID.ToString().PadLeft(4, '0');
            var itemCategory = item.SecondaryCategory;

            if (itemCategory.Equals(XivStrings.Character) && (itemCategory.Equals(XivStrings.Body) || itemCategory.Equals(XivStrings.Tail)))
            {
                variant = 0;
            }

            var mtrlFolder = GetMtrlFolder(item, itemType, race, variant);
            var mtrlFiles = new List<string>();

            foreach(var letter in Constants.Alphabet)
            {
                mtrlFiles.Add(GetMtrlFileName(item, itemType, race, letter, variant, itemCategory));
            }

            return (mtrlFolder, mtrlFiles, hasVfx);
        }

        /// <summary>
        /// Gets the mtrl path for a given item
        /// </summary>
        /// <param name="itemModel">Item that contains model data</param>
        /// <param name="xivRace">The race for the requested data</param>
        /// <param name="part">The mtrl part <see cref="GearInfo.GetPartList(IItemModel, XivRace)"/></param>
        /// <param name="itemType">The type of the item</param>
        /// <param name="type">The item type whether Primary or Secondary</param>
        /// <returns>A tuple containing the mtrl folder and file, and whether it has a vfx</returns>
        public async Task<(string Folder, string File, bool HasVfx)> GetMtrlPath(IItemModel itemModel, XivRace xivRace, char part, XivItemType itemType)
        {
            // The default version number
            var variant = 1;

            var hasVfx = false;

            if (itemType != XivItemType.human && itemType != XivItemType.furniture)
            {
                // get the items version from the imc file
                var imc = new Imc(_gameDirectory);
                var imcInfo = await imc.GetImcInfo(itemModel);
                variant = imcInfo.Variant;

                if (imcInfo.Vfx > 0)
                {
                    hasVfx = true;
                }
            }

            var itemCategory = itemModel.SecondaryCategory;


            if (itemCategory.Equals(XivStrings.Character) && (itemCategory.Equals(XivStrings.Body) || itemCategory.Equals(XivStrings.Tail)))
            {
                variant = 0;
            }

            var mtrlFile = GetMtrlFileName(itemModel, itemType, xivRace, part, variant, itemCategory);
            var mtrlFolder = GetMtrlFolder(itemModel, itemType, xivRace, variant);

            return (mtrlFolder, mtrlFile, hasVfx);
        }

        // Helper regexes for GetMtrlPath.
        private static readonly Regex _raceRegex = new Regex("(c[0-9]{4})");
        private static readonly Regex _weaponMatch = new Regex("(w[0-9]{4})");
        private static readonly Regex _tailMatch = new Regex("(t[0-9]{4})");
        private static readonly Regex _raceMatch = new Regex("(c[0-9]{4})");
        private static readonly Regex _bodyRegex = new Regex("(b[0-9]{4})");
        private static readonly Regex _skinRegex = new Regex("^/mt_c([0-9]{4})b([0-9]{4})_.+\\.mtrl$");
        /// <summary>
        /// Resolves the MTRL path for a given MDL path.
        /// Only needed because of the rare exception case of skin materials.
        /// </summary>
        /// <param name="mdlPath"></param>
        /// <param name="mtrlVariant">Which material variant folder.  Defaulted to 1.</param>
        /// <returns></returns>
        public string GetMtrlPath(string mdlPath, string mtrlName, int mtrlVariant = 1)
        {



            var mtrlFolder = "";

            // Now then, skin materials resolve to their racial path, always.
            var match = _skinRegex.Match(mtrlName);
            if (match.Success)
            {

                // Only switch mdl races around if we're a skin texture.
                var mdlMatch = _raceMatch.Match(mdlPath);
                var mtrlMatch = _raceMatch.Match(mtrlName);


                // Both Items have racial model information in their path, and the races DON'T match.
                if (mdlMatch.Success && mtrlMatch.Success && mdlMatch.Groups[1].Value != mtrlMatch.Groups[1].Value)
                {

                    // Need to find the racial skin for this race.
                    var baseRace = XivRaces.GetXivRace(mdlMatch.Groups[1].Value.Substring(1));
                    var skinRace = XivRaceTree.GetSkinRace(baseRace);
                    var skinRaceString = "c" + XivRaces.GetRaceCode(skinRace);

                    // In this case, we actually replace both with the racial skin material based on the Model, which has priority.
                    mtrlName = mtrlName.Replace(mtrlMatch.Groups[1].Value, skinRaceString);
                    mdlPath = mdlPath.Replace(mdlMatch.Groups[1].Value, skinRaceString);

                    // If we actually shifted races, reset the body identifier.
                    // This shouldn't really ever happen, but safety check.
                    if(baseRace != skinRace)
                    {
                        mtrlName = _bodyRegex.Replace(mtrlName, "b0001");
                        mdlPath = _bodyRegex.Replace(mdlPath, "b0001");
                    }
                }


                var race = match.Groups[1].Value;
                var body = match.Groups[2].Value;

                mtrlFolder = "chara/human/c" + race + "/obj/body/b" + body + "/material/v0001";

            }
            else if (mtrlName.LastIndexOf("/") > 0)
            {
                // This a furniture item or something else that specifies an explicit full material path.
                // We can just return that.
                return mtrlName;

            } else if (mdlPath.Contains("/face/f") || mdlPath.Contains("/zear/z")) {

                // Faces and ears don't use material variants.
                var mdlFolder = Path.GetDirectoryName(mdlPath);
                mdlFolder = mdlFolder.Replace("\\", "/");
                var baseFolder = mdlFolder.Substring(0, mdlFolder.LastIndexOf("/"));
                mtrlFolder = baseFolder + "/material";
            }

            else {

                var mdlMatch = _raceRegex.Match(mdlPath);
                var mtrlMatch = _raceRegex.Match(mtrlName);

                // Both items have racaial information in their path, and the races DON'T match.
                if(mdlMatch.Success && mtrlMatch.Success && mdlMatch.Groups[1].Value != mtrlMatch.Groups[1].Value)
                {
                    // In this case, we need to replace the MDL path's racial string with the racial string from the MTRL.
                    // This only really happens in hair items, that have unique racial model paths, but often share materials still.
                    mdlPath = mdlPath.Replace(mdlMatch.Groups[1].Value, mtrlMatch.Groups[1].Value);
                }

                mdlMatch = _weaponMatch.Match(mdlPath);
                mtrlMatch = _weaponMatch.Match(mtrlName);

                // Both items have weapon model information in their path, and the weapons DON'T match.
                if (mdlMatch.Success && mtrlMatch.Success && mdlMatch.Groups[1].Value != mtrlMatch.Groups[1].Value)
                {
                    // In this case, we need to replace the MDL path's weapon string with the weapon string from the MTRL.
                    // This really only seems to happen with dual wield weapons and the Gauss Barrel.
                    mdlPath = mdlPath.Replace(mdlMatch.Groups[1].Value, mtrlMatch.Groups[1].Value);
                }

                mdlMatch = _tailMatch.Match(mdlPath);
                mtrlMatch = _tailMatch.Match(mtrlName);

                // Both items have tail model information in their path, and the weapons DON'T match.
                if (mdlMatch.Success && mtrlMatch.Success && mdlMatch.Groups[1].Value != mtrlMatch.Groups[1].Value)
                {
                    // Replacing the tail reference in the main path with the one from the MTRL.
                    // Needless to say, this only happens with tail items.
                    mdlPath = mdlPath.Replace(mdlMatch.Groups[1].Value, mtrlMatch.Groups[1].Value);
                }


                var mdlFolder = Path.GetDirectoryName(mdlPath);
                mdlFolder = mdlFolder.Replace("\\", "/");

                var baseFolder = mdlFolder.Substring(0, mdlFolder.LastIndexOf("/"));
                mtrlFolder = baseFolder + "/material/v" + mtrlVariant.ToString().PadLeft(4, '0');
            }

            return mtrlFolder + mtrlName;
        }



        /// <summary>
        /// Gets the mtrl folder for a given item
        /// </summary>
        /// <param name="itemModel">Item that contains model data</param>
        /// <param name="xivRace">The race for the requested data</param>
        /// <param name="itemType">The type of the item</param>
        /// <returns>The mtrl Folder</returns>
        private async Task<string> GetMtrlFolder(IItemModel itemModel, XivRace xivRace, XivItemType itemType, bool useSecondary = false)
        {
            // The default version number
            var variant = 1;

            if (itemType != XivItemType.human && itemType != XivItemType.furniture)
            {
                // get the items version from the imc file
                var imc = new Imc(_gameDirectory);
                var imcInfo = await imc.GetImcInfo(itemModel);
                variant = imcInfo.Variant;
            }

            if (variant == 0)
            {
                variant = 1;
            }

            return GetMtrlFolder(itemModel, itemType, xivRace, variant);
        }

        /// <summary>
        /// Synchronously generate a MTRL foler from the constituent parts.
        /// </summary>
        /// <param name="itemModel"></param>
        /// <param name="itemType"></param>
        /// <param name="xivRace"></param>
        /// <param name="variant"></param>
        /// <returns></returns>
        private string GetMtrlFolder(IItemModel itemModel, XivItemType itemType, XivRace xivRace = XivRace.Hyur_Midlander_Male, int variant = 1)
        {

            var id = itemModel.ModelInfo.PrimaryID.ToString().PadLeft(4, '0');
            var bodyVer = itemModel.ModelInfo.SecondaryID.ToString().PadLeft(4, '0');
            var version = variant.ToString().PadLeft(4, '0');

            var race = xivRace.GetRaceCode();

            var mtrlFolder = "";

            switch (itemType)
            {
                case XivItemType.equipment:
                    mtrlFolder = $"chara/{itemType}/e{id}/material/v{version}";
                    break;
                case XivItemType.accessory:
                    mtrlFolder = $"chara/{itemType}/a{id}/material/v{version}";
                    break;
                case XivItemType.weapon:
                    mtrlFolder = $"chara/{itemType}/w{id}/obj/body/b{bodyVer}/material/v{version}";
                    break;
                case XivItemType.monster:
                    mtrlFolder = $"chara/{itemType}/m{id}/obj/body/b{bodyVer}/material/v{version}";
                    break;
                case XivItemType.demihuman:
                    mtrlFolder = $"chara/{itemType}/d{id}/obj/equipment/e{bodyVer}/material/v{version}";
                    break;
                case XivItemType.human:
                    if (itemModel.SecondaryCategory.Equals(XivStrings.Body))
                    {
                        mtrlFolder = $"chara/{itemType}/c{race}/obj/body/b{bodyVer}/material/v{version}";
                    }
                    else if (itemModel.SecondaryCategory.Equals(XivStrings.Hair))
                    {
                        // Hair has a version number, but no IMC, so we leave it at the default 0001
                        mtrlFolder = $"chara/{itemType}/c{race}/obj/hair/h{bodyVer}/material/v{version}";
                    }
                    else if (itemModel.SecondaryCategory.Equals(XivStrings.Face))
                    {
                        mtrlFolder = $"chara/{itemType}/c{race}/obj/face/f{bodyVer}/material";
                    }
                    else if (itemModel.SecondaryCategory.Equals(XivStrings.Tail))
                    {
                        mtrlFolder = $"chara/{itemType}/c{race}/obj/tail/t{bodyVer}/material/v{version}";
                    }
                    else if (itemModel.SecondaryCategory.Equals(XivStrings.Ear))
                    {
                        mtrlFolder = $"chara/{itemType}/c{race}/obj/zear/z{bodyVer}/material";
                    }
                    break;
                case XivItemType.furniture:
                    if (itemModel.SecondaryCategory.Equals(XivStrings.Furniture_Indoor))
                    {
                        mtrlFolder = $"bgcommon/hou/indoor/general/{id}/material";
                    }
                    else if (itemModel.SecondaryCategory.Equals(XivStrings.Furniture_Outdoor))
                    {
                        mtrlFolder = $"bgcommon/hou/outdoor/general/{id}/material";
                    }
                    break;
                default:
                    mtrlFolder = "";
                    break;
            }

            return mtrlFolder;

        }
        
        /// <summary>
        /// Syncrhonously generate a MTRL filename from the constituent parts.
        /// </summary>
        /// <param name="itemModel"></param>
        /// <param name="itemType"></param>
        /// <param name="xivRace"></param>
        /// <param name="materialIdenfitier"></param>
        /// <param name="variant"></param>
        /// <param name="type"></param>
        /// <param name="itemCategory"></param>
        /// <returns></returns>
        private string GetMtrlFileName(IItemModel itemModel, XivItemType itemType, XivRace xivRace = XivRace.Hyur_Midlander_Male, char materialIdenfitier = 'a',  int variant = 1, string itemCategory = "")
        {

            var id = itemModel.ModelInfo.PrimaryID.ToString().PadLeft(4, '0');
            var bodyVer = itemModel.ModelInfo.SecondaryID.ToString().PadLeft(4, '0');

            // This only needs to be pre-set in the case of IMC-force changed categories.
            // This is so janky.
            if (itemCategory == "") {
                itemCategory = itemModel.SecondaryCategory;
            }

            if (itemModel.PrimaryCategory.Equals(XivStrings.Character) && (itemCategory.Equals(XivStrings.Body) || itemCategory.Equals(XivStrings.Tail)))
            {
                variant = 0;
            }
            var race = xivRace.GetRaceCode();

            string mtrlFile = "";

            switch (itemType)
            {
                case XivItemType.equipment:
                    mtrlFile = $"mt_c{race}e{id}_{itemModel.GetItemSlotAbbreviation()}_{materialIdenfitier}{MtrlExtension}";
                    break;
                case XivItemType.accessory:
                    mtrlFile = $"mt_c{race}a{id}_{itemModel.GetItemSlotAbbreviation()}_{materialIdenfitier}{MtrlExtension}";
                    break;
                case XivItemType.weapon:
                    mtrlFile = $"mt_w{id}b{bodyVer}_{materialIdenfitier}{MtrlExtension}";
                    break;

                case XivItemType.monster:
                    mtrlFile = $"mt_m{id}b{bodyVer}_{materialIdenfitier}{MtrlExtension}";
                    break;
                case XivItemType.demihuman:
                    mtrlFile = $"mt_d{id}e{bodyVer}_{SlotAbbreviationDictionary[itemModel.TertiaryCategory]}_{materialIdenfitier}{MtrlExtension}";
                    break;
                case XivItemType.human:
                    if (itemCategory.Equals(XivStrings.Body))
                    {
                        mtrlFile = $"mt_c{race}b{bodyVer}_{materialIdenfitier}{MtrlExtension}";
                    }
                    else if (itemCategory.Equals(XivStrings.Hair))
                    {
                        mtrlFile = $"mt_c{race}h{bodyVer}_{SlotAbbreviationDictionary[itemModel.TertiaryCategory]}_{materialIdenfitier}{MtrlExtension}";
                    }
                    else if (itemCategory.Equals(XivStrings.Face))
                    {
                        mtrlFile = $"mt_c{race}f{bodyVer}_{SlotAbbreviationDictionary[itemModel.TertiaryCategory]}_{materialIdenfitier}{MtrlExtension}";
                    }
                    else if (itemCategory.Equals(XivStrings.Tail))
                    {
                        mtrlFile = $"mt_c{race}t{bodyVer}_{materialIdenfitier}{MtrlExtension}";
                    }
                    else if (itemCategory.Equals(XivStrings.Ear))
                    {
                        mtrlFile = $"mt_c{race}z{bodyVer}_{SlotAbbreviationDictionary[itemModel.TertiaryCategory]}{materialIdenfitier}{MtrlExtension}";
                    }
                    break;
                case XivItemType.furniture:
                    if (itemCategory.Equals(XivStrings.Furniture_Indoor))
                    {
                        mtrlFile = $"fun_b0_m{id}_0{materialIdenfitier}{MtrlExtension}";
                    }
                    else if (itemCategory.Equals(XivStrings.Furniture_Outdoor))
                    {
                        mtrlFile = $"gar_b0_m{id}_0{materialIdenfitier}{MtrlExtension}";
                    }
                    break;
                default:
                    mtrlFile = "";
                    break;
            }

            return mtrlFile;

        }

        public void Dipose()
        {
            _semaphoreSlim?.Dispose();
        }

        /// <summary>
        /// A dictionary containing the slot abbreviations in the format [equipment slot, slot abbreviation]
        /// </summary>
        private static readonly Dictionary<string, string> SlotAbbreviationDictionary = new Dictionary<string, string>
        {
            {XivStrings.Head, "met"},
            {XivStrings.Hands, "glv"},
            {XivStrings.Legs, "dwn"},
            {XivStrings.Feet, "sho"},
            {XivStrings.Body, "top"},
            {XivStrings.Earring, "ear"},
            {XivStrings.Neck, "nek"},
            {XivStrings.Rings, "rir"},
            {XivStrings.Wrists, "wrs"},
            {XivStrings.Head_Body, "top"},
            {XivStrings.Body_Hands, "top"},
            {XivStrings.Body_Hands_Legs, "top"},
            {XivStrings.Body_Legs_Feet, "top"},
            {XivStrings.Body_Hands_Legs_Feet, "top"},
            {XivStrings.Legs_Feet, "top"},
            {XivStrings.All, "top"},
            {XivStrings.Face, "fac"},
            {XivStrings.Iris, "iri"},
            {XivStrings.Etc, "etc"},
            {XivStrings.Accessory, "acc"},
            {XivStrings.Hair, "hir"},
            {XivStrings.Ear, "zer"},
            {XivStrings.InnerEar, "fac_"},
            {XivStrings.OuterEar, ""}
        };

        /// <summary>
        /// A dictionary containing race data in the format [Race ID, XivRace]
        /// </summary>
        private static readonly Dictionary<string, XivRace> IDRaceDictionary = new Dictionary<string, XivRace>
        {
            {"0101", XivRace.Hyur_Midlander_Male},
            {"0104", XivRace.Hyur_Midlander_Male_NPC},
            {"0201", XivRace.Hyur_Midlander_Female},
            {"0204", XivRace.Hyur_Midlander_Female_NPC},
            {"0301", XivRace.Hyur_Highlander_Male},
            {"0304", XivRace.Hyur_Highlander_Male_NPC},
            {"0401", XivRace.Hyur_Highlander_Female},
            {"0404", XivRace.Hyur_Highlander_Female_NPC},
            {"0501", XivRace.Elezen_Male},
            {"0504", XivRace.Elezen_Male_NPC},
            {"0601", XivRace.Elezen_Female},
            {"0604", XivRace.Elezen_Female_NPC},
            {"0701", XivRace.Miqote_Male},
            {"0704", XivRace.Miqote_Male_NPC},
            {"0801", XivRace.Miqote_Female},
            {"0804", XivRace.Miqote_Female_NPC},
            {"0901", XivRace.Roegadyn_Male},
            {"0904", XivRace.Roegadyn_Male_NPC},
            {"1001", XivRace.Roegadyn_Female},
            {"1004", XivRace.Roegadyn_Female_NPC},
            {"1101", XivRace.Lalafell_Male},
            {"1104", XivRace.Lalafell_Male_NPC},
            {"1201", XivRace.Lalafell_Female},
            {"1204", XivRace.Lalafell_Female_NPC},
            {"1301", XivRace.AuRa_Male},
            {"1304", XivRace.AuRa_Male_NPC},
            {"1401", XivRace.AuRa_Female},
            {"1404", XivRace.AuRa_Female_NPC},
            {"1501", XivRace.Hrothgar},
            {"1504", XivRace.Hrothgar_NPC},
            {"1801", XivRace.Viera},
            {"1804", XivRace.Viera_NPC},
            {"9104", XivRace.NPC_Male},
            {"9204", XivRace.NPC_Female}
        };
    }
}<|MERGE_RESOLUTION|>--- conflicted
+++ resolved
@@ -756,35 +756,20 @@
 
 
             var stringListBytes = new List<byte>();
-<<<<<<< HEAD
-
-            var texId = 0;
-=======
             var texIdx = 0;
->>>>>>> 5311b86a
             foreach (var texPathString in xivMtrl.TexturePathList)
             {
                 xivMtrl.TexturePathOffsetList.Add(stringListBytes.Count);
                 var path = texPathString;
-
-<<<<<<< HEAD
-                // This is an old style DX9 Texture still, make sure to fix it up.
-                if(xivMtrl.TexturePathUnknownList[texId] != 0)
-=======
                 // This is an old style DX9/DX11 Mixed Texture reference, make sure to clean it up if needed.
                 if(xivMtrl.TexturePathUnknownList[texIdx] != 0)
->>>>>>> 5311b86a
                 {
                     path = path.Replace("--", string.Empty);
                 }
 
                 stringListBytes.AddRange(Encoding.UTF8.GetBytes(path));
                 stringListBytes.Add(0);
-<<<<<<< HEAD
                 texId++;
-=======
-                texIdx++;
->>>>>>> 5311b86a
             }
 
             foreach (var mapPathString in xivMtrl.MapPathList)
