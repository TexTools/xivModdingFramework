﻿// xivModdingFramework
// Copyright © 2018 Rafael Gonzalez - All Rights Reserved
// 
// This program is free software: you can redistribute it and/or modify
// it under the terms of the GNU General Public License as published by
// the Free Software Foundation, either version 3 of the License, or
// (at your option) any later version.
// 
// This program is distributed in the hope that it will be useful,
// but WITHOUT ANY WARRANTY; without even the implied warranty of
// MERCHANTABILITY or FITNESS FOR A PARTICULAR PURPOSE.  See the
// GNU General Public License for more details.
// 
// You should have received a copy of the GNU General Public License
// along with this program.  If not, see <http://www.gnu.org/licenses/>.

using System;
using System.Collections;
using System.Collections.Generic;
using System.IO;
using System.Linq;
using System.Security.Cryptography;
using System.Threading;
using System.Threading.Tasks;
using xivModdingFramework.Cache;
using xivModdingFramework.General.Enums;
using xivModdingFramework.Helpers;
using xivModdingFramework.Mods;
using xivModdingFramework.Mods.DataContainers;
using xivModdingFramework.Resources;
using xivModdingFramework.Textures.DataContainers;
using xivModdingFramework.Textures.Enums;

namespace xivModdingFramework.SqPack.FileTypes
{
    /// <summary>
    /// This class contains the methods that deal with the .dat file type 
    /// </summary>
    public class Dat
    {
        private const string DatExtension = ".win32.dat";
        private readonly DirectoryInfo _gameDirectory;
        private readonly DirectoryInfo _modListDirectory;
        static SemaphoreSlim _lock = new SemaphoreSlim(1);

        public Dat(DirectoryInfo gameDirectory)
        {
            _gameDirectory = gameDirectory;

            var modding = new Modding(_gameDirectory);
            modding.CreateModlist();
            _modListDirectory = modding.ModListDirectory;
        }

        public static long GetMaximumDatSize()
        {
            var dxMode = XivCache.GameInfo.DxMode;
            var is64b = Environment.Is64BitOperatingSystem;
            var runningIn32bMode = IntPtr.Size == 4;

            if (dxMode < 11 || !is64b || runningIn32bMode)
            {
                return 2000000000;
            } else
            {
                // Check the user's FFXIV installation drive to see what the maximum file size is for their file system.
                var drive = XivCache.GameInfo.GameDirectory.FullName.Substring(0, 1);
                return GetMaximumFileSize(drive);
            }
        }

        // Returns the maximum file size in bytes on the filesystem type of the specified drive.
        private static long GetMaximumFileSize(string drive)
        {
            var driveInfo = new System.IO.DriveInfo(drive);

            switch (driveInfo.DriveFormat)
            {
                case "FAT16":
                    return 2147483647;
                case "FAT32":
                    return 4294967296;
                case "NTFS":
                    // This isn't the actual NTFS limit, but is a safety limit for now while we test higher DAT sizes. (8GB)
                    // Theoretical offset-addressable maximum is 2^35 for DX11, NTFS DAT files.  (28 Shift 7)
                    return 8589934592;
                case "exFAT":
                    // exFAT devices are supposed to be able to take larger sizes, and it works for FFXIV
                    // But in practice, TexTools can't access file pointers above 2GB on exFAT devices.
                    // .NET thing probably.
                    return 8589934592;
                default:
                    // Unknown HDD Format, default to the basic limit.
                    return 2000000000;
            }
        }


        /// <summary>
        /// Creates a new dat file to store modified data.
        /// </summary>
        /// <remarks>
        /// This will first find what the largest dat number is for a given data file
        /// It will then create a new dat file that is one number larger
        /// Lastly it will update the index files to reflect the new dat count
        /// </remarks>
        /// <param name="dataFile">The data file to create a new dat for.</param>
        /// <returns>The new dat number.</returns>
        public int CreateNewDat(XivDataFile dataFile, bool alreadyLocked = false)
        {
            var nextDatNumber = GetLargestDatNumber(dataFile, alreadyLocked) + 1;

            if (nextDatNumber == 8)
            {
                return 8;
            }

            var datPath = Path.Combine(_gameDirectory.FullName, $"{dataFile.GetDataFileName()}{DatExtension}{nextDatNumber}");

            using (var fs = File.Create(datPath))
            {
                using (var bw = new BinaryWriter(fs))
                {
                    bw.Write(MakeSqPackHeader());
                    bw.Write(MakeDatHeader());
                }
            }

            var index = new Index(_gameDirectory);
            index.UpdateIndexDatCount(dataFile, nextDatNumber);

            return nextDatNumber;
        }

        /// <summary>
        /// Gets the largest dat number for a given data file.
        /// </summary>
        /// <param name="dataFile">The data file to check.</param>
        /// <returns>The largest dat number for the given data file.</returns>
        public int GetLargestDatNumber(XivDataFile dataFile, bool alreadyLocked = false)
        {

            string[] allFiles = null;
            if (!alreadyLocked)
            {
                _lock.Wait();
            }
            try
            {
                allFiles = Directory.GetFiles(_gameDirectory.FullName);
            }
            finally
            {
                if (!alreadyLocked)
                {
                    _lock.Release();
                }
            }

            var dataFiles = from file in allFiles where file.Contains(dataFile.GetDataFileName()) && file.Contains(".dat") select file;

            try
            {
                var max = dataFiles.Select(file => int.Parse(file.Substring(file.Length - 1))).Concat(new[] { 0 }).Max();

                return max;
            }
            catch(Exception ex)
            {
                var fileList = "";
                foreach (var file in dataFiles)
                {
                    fileList += $"{file}\n";
                }

                throw new Exception($"Unable to determine Dat Number from one of the following files\n\n{fileList}");
            }

        }


        // Whether a DAT is an original dat or a Modded dat never changes during runtime.
        // As such, we can cache that information, rather than having to constantly re-check the filesystem (somewhat expensive operation)
        private static Dictionary<XivDataFile, Dictionary<int, bool>> OriginalDatStatus = new Dictionary<XivDataFile, Dictionary<int, bool>>();

        /// <summary>
        /// Determines whether a mod dat already exists
        /// </summary>
        /// <param name="dataFile">The dat file to check.</param>
        /// <returns>True if it is original, false otherwise</returns>
        private async Task<bool> IsOriginalDat(XivDataFile dataFile, int datNum, bool alreadyLocked = false)
        {
            if(!OriginalDatStatus.ContainsKey(dataFile))
            {
                OriginalDatStatus.Add(dataFile, new Dictionary<int, bool>());
            }

            if(OriginalDatStatus[dataFile].ContainsKey(datNum))
            {
                return OriginalDatStatus[dataFile][datNum];
            }

            var unmoddedList = await GetUnmoddedDatList(dataFile, alreadyLocked);
            var datPath = $"{dataFile.GetDataFileName()}{DatExtension}{datNum}";
            
            for(int i = 0; i < unmoddedList.Count; i++)
            {
                unmoddedList[i] = Path.GetFileName(unmoddedList[i]);
            }

            var result = unmoddedList.Contains(datPath);
            OriginalDatStatus[dataFile][datNum] = result;

            return result;
        }

        /// <summary>
        /// Gets the modded dat files
        /// </summary>
        /// <param name="dataFile">The data file to check</param>
        /// <returns>A list of modded dat files</returns>
        public async Task<List<string>> GetUnmoddedDatList(XivDataFile dataFile, bool alreadyLocked = false)
        {
            var datList = new List<string>();

            await Task.Run(async () =>
            {
                if (!alreadyLocked)
                {
                    await _lock.WaitAsync();
                }
                try
                {
                    for (var i = 0; i < 20; i++)
                    {
                        var datFilePath = $"{_gameDirectory}/{dataFile.GetDataFileName()}.win32.dat{i}";

                        if (File.Exists(datFilePath))
                        {
                            using (var binaryReader = new BinaryReader(File.OpenRead(datFilePath)))
                            {
                                binaryReader.BaseStream.Seek(24, SeekOrigin.Begin);
                                var b = binaryReader.ReadByte();
                                if (b != 0)
                                {
                                    datList.Add(datFilePath);
                                }
                            }
                        }
                    }
                }
                finally
                {
                    if (!alreadyLocked)
                    {
                        _lock.Release();
                    }
                }
            });
            return datList;
        }

        /// <summary>
        /// Gets the modded dat files
        /// </summary>
        /// <param name="dataFile">The data file to check</param>
        /// <returns>A list of modded dat files</returns>
        public async Task<List<string>> GetModdedDatList(XivDataFile dataFile, bool alreadyLocked = false)
        {
            var datList = new List<string>();

            await Task.Run(async () =>
            {
                if (!alreadyLocked)
                {
                    await _lock.WaitAsync();
                }
                try
                {
                    for (var i = 1; i < 20; i++)
                    {
                        var datFilePath = $"{_gameDirectory}/{dataFile.GetDataFileName()}.win32.dat{i}";

                        if (File.Exists(datFilePath))
                        {
                            // Due to an issue where 060000 dat1 gets deleted, we are skipping it here
                            if (datFilePath.Contains("060000.win32.dat1"))
                            {
                                continue;
                            }
                            using (var binaryReader = new BinaryReader(File.OpenRead(datFilePath)))
                            {
                                binaryReader.BaseStream.Seek(24, SeekOrigin.Begin);

                                if (binaryReader.ReadByte() == 0)
                                {
                                    datList.Add(datFilePath);
                                }
                            }
                        }
                    }
                }
                finally
                {
                    if (!alreadyLocked)
                    {
                        _lock.Release();
                    }
                }
            });
            return datList;
        }

        /// <summary>
        /// Makes the header for the SqPack portion of the dat file. 
        /// </summary>
        /// <returns>byte array containing the header.</returns>
        private static byte[] MakeSqPackHeader()
        {
            var header = new byte[1024];

            using (var bw = new BinaryWriter(new MemoryStream(header)))
            {
                var sha1 = new SHA1Managed();

                bw.Write(1632661843);
                bw.Write(27491);
                bw.Write(0);
                bw.Write(1024);
                bw.Write(1);
                bw.Write(1);
                bw.Seek(8, SeekOrigin.Current);
                bw.Write(-1);
                bw.Seek(960, SeekOrigin.Begin);
                bw.Write(sha1.ComputeHash(header, 0, 959));
            }

            return header;
        }

        /// <summary>
        /// Makes the header for the dat file.
        /// </summary>
        /// <returns>byte array containing the header.</returns>
        private static byte[] MakeDatHeader()
        {
            var header = new byte[1024];

            using (var bw = new BinaryWriter(new MemoryStream(header)))
            {
                var sha1 = new SHA1Managed();

                bw.Write(header.Length);
                bw.Write(0);
                bw.Write(16);
                bw.Write(2048);
                bw.Write(2);
                bw.Write(0);
                bw.Write(2000000000);
                bw.Write(0);
                bw.Seek(960, SeekOrigin.Begin);
                bw.Write(sha1.ComputeHash(header, 0, 959));
            }

            return header;
        }

        /// <summary>
        /// Gets a XivDataFile category for the specified path.
        /// </summary>
        /// <param name="internalPath">The internal file path</param>
        /// <returns>A XivDataFile entry for the needed dat category</returns>
        private XivDataFile GetDataFileFromPath(string internalPath)
        {
            var folderKey = internalPath.Substring(0, internalPath.IndexOf("/", StringComparison.Ordinal));

            var cats = Enum.GetValues(typeof(XivDataFile)).Cast<XivDataFile>();

            foreach (var cat in cats)
            {
                if (cat.GetFolderKey() == folderKey)
                    return cat;
            }

            throw new ArgumentException("[Dat] Could not find category for path: " + internalPath);
        }

        /// <summary>
        /// Gets the original or modded data for type 2 files based on the path specified.
        /// </summary>
        /// <remarks>
        /// Type 2 files vary in content.
        /// </remarks>
        /// <param name="internalPath">The internal file path of the item</param>
        /// <param name="forceOriginal">Flag used to get original game data</param>
        /// <returns>Byte array containing the decompressed type 2 data.</returns>
        public async Task<byte[]> GetType2Data(string internalPath, bool forceOriginal)
        {
            var index = new Index(_gameDirectory);
            var modding = new Modding(_gameDirectory);

            var dataFile = GetDataFileFromPath(internalPath);

            if (forceOriginal)
            {
                // Checks if the item being imported already exists in the modlist
                var modEntry = await modding.TryGetModEntry(internalPath);

                // If the file exists in the modlist, get the data from the original data
                if (modEntry != null)
                {
                    return await GetType2Data(modEntry.data.originalOffset, dataFile);
                }
            }

            // If it doesn't exist in the modlist(the item is not modded) or force original is false,
            // grab the data directly from them index file. 
            var folder = Path.GetDirectoryName(internalPath);
            folder = folder.Replace("\\", "/");
            var file = Path.GetFileName(internalPath);

            var offset = await index.GetDataOffset(HashGenerator.GetHash(folder), HashGenerator.GetHash(file),
                dataFile);

            if (offset == 0)
            {
                throw new Exception($"Could not find offset for {internalPath}");
            }

            return await GetType2Data(offset, dataFile);
        }

        /// <summary>
        /// Gets the data for type 2 files.
        /// </summary>
        /// <remarks>
        /// Type 2 files vary in content.
        /// </remarks>
        /// <param name="offset">The offset where the data is located.</param>
        /// <param name="dataFile">The data file that contains the data.</param>
        /// <returns>Byte array containing the decompressed type 2 data.</returns>
        public async Task<byte[]> GetType2Data(long offset, XivDataFile dataFile)
        {
            var type2Bytes = new List<byte>();

            // This formula is used to obtain the dat number in which the offset is located
            var datNum = (int) ((offset / 8) & 0x0F) / 2;

            var datPath = Path.Combine(_gameDirectory.FullName, $"{dataFile.GetDataFileName()}{DatExtension}{datNum}");


            await _lock.WaitAsync();
            try
            {
                offset = OffsetCorrection(datNum, offset);

                await Task.Run(async () =>
                {
                    using (var br = new BinaryReader(File.OpenRead(datPath)))
                    {
                        br.BaseStream.Seek(offset, SeekOrigin.Begin);

                        var headerLength = br.ReadInt32();

                        br.ReadBytes(16);

                        var dataBlockCount = br.ReadInt32();

                        for (var i = 0; i < dataBlockCount; i++)
                        {
                            br.BaseStream.Seek(offset + (24 + (8 * i)), SeekOrigin.Begin);

                            var dataBlockOffset = br.ReadInt32();

                            br.BaseStream.Seek(offset + headerLength + dataBlockOffset, SeekOrigin.Begin);

                            br.ReadBytes(8);

                            var compressedSize = br.ReadInt32();
                            var uncompressedSize = br.ReadInt32();

                            // When the compressed size of a data block shows 32000, it is uncompressed.
                            if (compressedSize == 32000)
                            {
                                type2Bytes.AddRange(br.ReadBytes(uncompressedSize));
                            }
                            else
                            {
                                var compressedData = br.ReadBytes(compressedSize);

                                var decompressedData = await IOUtil.Decompressor(compressedData, uncompressedSize);

                                type2Bytes.AddRange(decompressedData);
                            }
                        }
                    }
                });
            }
            finally
            {
                _lock.Release();
            }

            return type2Bytes.ToArray();
        }

        /// <summary>
        /// Imports any Type 2 data
        /// </summary>
        /// <param name="importFilePath">The file path where the file to be imported is located.</param>
        /// <param name="itemName">The name of the item being imported.</param>
        /// <param name="internalPath">The internal file path of the item.</param>
        /// <param name="category">The items category.</param>
        /// <param name="source">The source/application that is writing to the dat.</param>
        public async Task<long> ImportType2Data(DirectoryInfo importFilePath, string itemName, string internalPath,
            string category, string source)
        {
            return await ImportType2Data(File.ReadAllBytes(importFilePath.FullName), itemName, internalPath, category, source);
        }

        /// <summary>
        /// Imports any Type 2 data
        /// </summary>
        /// <param name="dataToImport">Bytes to import.</param>
        /// <param name="itemName">The name of the item being imported.</param>
        /// <param name="internalPath">The internal file path of the item.</param>
        /// <param name="category">The items category.</param>
        /// <param name="source">The source/application that is writing to the dat.</param>
        public async Task<long> ImportType2Data(byte[] dataToImport, string itemName, string internalPath,
            string category, string source)
        {
            var dataFile = GetDataFileFromPath(internalPath);
            var modding = new Modding(_gameDirectory);

            var modEntry = await modding.TryGetModEntry(internalPath);
            var newData = (await CreateType2Data(dataToImport)).ToList();

            var newOffset = await WriteToDat(newData, modEntry, internalPath, category, itemName, dataFile, source, 2);

            if (newOffset == 0)
            {
                throw new Exception("There was an error writing to the dat file. Offset returned was 0.");
            }

            return newOffset;
        }




        public async Task<int> BinaryEditType2Data(string internalPath, int byteOffset, byte[] bytes)
        {
            int bitOffset = byteOffset * 8;
            BitArray bits = new BitArray(bytes);
            return await BinaryEditType2Data(internalPath, bitOffset, bits);
        }

        /// <summary>
        /// Alters the data of the given type 2 file, applying the modifications to the existing
        /// internal modification to the file as needed.
        /// </summary>
        /// <param name="internalPath"></param>
        /// <param name="bitOffset"></param>
        /// <param name="bits"></param>
        /// <returns></returns>
        public async Task<int> BinaryEditType2Data(string internalPath, int bitOffset, BitArray bits)
        {
            var _modding = new Modding(_gameDirectory);
            var _index = new Index(_gameDirectory);
            var modEntry = await _modding.TryGetModEntry(internalPath);
            var offset = 0;

            var dataFile = IOUtil.GetDataFileFromPath(internalPath);

            if(modEntry != null)
            {
                offset = modEntry.data.modOffset;
            } else
            {
                // This file hasn't been modified yet.  Create a clone of it first.
                offset = await _index.GetDataOffset(internalPath);
                var originalData = await GetType2Data(offset, dataFile);

                // Binary edit files are written to the modlist with our specific internal flag as the source and category.
                offset = await ImportType2Data(originalData, Path.GetFileName(internalPath), internalPath, Constants.InternalMetaFileSourceName, Constants.InternalMetaFileSourceName);
                modEntry = await _modding.TryGetModEntry(internalPath);
            }

            if(modEntry == null)
            {
                throw new Exception("Unable to generate or access mod entry for binary file: " + internalPath);
            }

            // Retrieve the binary data.
            var data = await GetType2Data(offset, dataFile);

            // Convert it to a bit array.
            var bitData = new BitArray(data);

            // Write in the new bits.
            var sourceIdx = 0;
            for(int i = bitOffset; i < bitOffset + bits.Count; i++)
            {
                bitData[i] = bits[sourceIdx];
                sourceIdx++;
            }

            // Write the modified bits back to the main byte array.
            bitData.CopyTo(data, 0);

            // Convert the data back into the Type 2 Data format SE expects.
            var type2Data = (await CreateType2Data(data)).ToList();

<<<<<<< HEAD
            // Write the modified bytes back to the DAT file.
            var finalOffset  = await WriteToDat(type2Data, modEntry, internalPath, Constants.InternalMetaFileSourceName, Path.GetFileName(internalPath), dataFile, Constants.InternalMetaFileSourceName, 2);
=======
            long newOffset = await WriteToDat(newData, modEntry, internalPath, category, itemName, dataFile, source, 2);
>>>>>>> 8095cfcd

            if(offset != finalOffset)
            {
                // TODO - FIXFIX - Validate that we're writing back to the same DAT entry location every time, and not generating new mod entries.
                throw new Exception("DEBUGGING ERROR - Dat Drift Detected.");
            }

            return offset;
        }

        /// <summary>
        /// Create any Type 2 data
        /// </summary>
        /// <param name="dataToCreate">Bytes to Type 2data</param>
        /// <returns></returns>
        public async Task<byte[]> CreateType2Data(byte[] dataToCreate)
        {
            var newData = new List<byte>();
            var headerData = new List<byte>();
            var dataBlocks = new List<byte>();

            // Header size is defaulted to 128, but may need to change if the data being imported is very large.
            headerData.AddRange(BitConverter.GetBytes(128));
            headerData.AddRange(BitConverter.GetBytes(2));
            headerData.AddRange(BitConverter.GetBytes(dataToCreate.Length));

            var dataOffset = 0;
            var totalCompSize = 0;
            var uncompressedLength = dataToCreate.Length;

            var partCount = (int)Math.Ceiling(uncompressedLength / 16000f);

            headerData.AddRange(BitConverter.GetBytes(partCount));

            var remainder = uncompressedLength;

            using (var binaryReader = new BinaryReader(new MemoryStream(dataToCreate)))
            {
                binaryReader.BaseStream.Seek(0, SeekOrigin.Begin);

                for (var i = 1; i <= partCount; i++)
                {
                    if (i == partCount)
                    {
                        var compressedData = await IOUtil.Compressor(binaryReader.ReadBytes(remainder));
                        var padding = 128 - ((compressedData.Length + 16) % 128);

                        dataBlocks.AddRange(BitConverter.GetBytes(16));
                        dataBlocks.AddRange(BitConverter.GetBytes(0));
                        dataBlocks.AddRange(BitConverter.GetBytes(compressedData.Length));
                        dataBlocks.AddRange(BitConverter.GetBytes(remainder));
                        dataBlocks.AddRange(compressedData);
                        dataBlocks.AddRange(new byte[padding]);

                        headerData.AddRange(BitConverter.GetBytes(dataOffset));
                        headerData.AddRange(BitConverter.GetBytes((short)((compressedData.Length + 16) + padding)));
                        headerData.AddRange(BitConverter.GetBytes((short)remainder));

                        totalCompSize = dataOffset + ((compressedData.Length + 16) + padding);
                    }
                    else
                    {
                        var compressedData = await IOUtil.Compressor(binaryReader.ReadBytes(16000));
                        var padding = 128 - ((compressedData.Length + 16) % 128);

                        dataBlocks.AddRange(BitConverter.GetBytes(16));
                        dataBlocks.AddRange(BitConverter.GetBytes(0));
                        dataBlocks.AddRange(BitConverter.GetBytes(compressedData.Length));
                        dataBlocks.AddRange(BitConverter.GetBytes(16000));
                        dataBlocks.AddRange(compressedData);
                        dataBlocks.AddRange(new byte[padding]);

                        headerData.AddRange(BitConverter.GetBytes(dataOffset));
                        headerData.AddRange(BitConverter.GetBytes((short)((compressedData.Length + 16) + padding)));
                        headerData.AddRange(BitConverter.GetBytes((short)16000));

                        dataOffset += ((compressedData.Length + 16) + padding);
                        remainder -= 16000;
                    }
                }
            }

            headerData.InsertRange(12, BitConverter.GetBytes(totalCompSize / 128));
            headerData.InsertRange(16, BitConverter.GetBytes(totalCompSize / 128));

            var headerSize = 128;

            if (headerData.Count > 128)
            {
                headerData.RemoveRange(0, 4);
                headerData.InsertRange(0, BitConverter.GetBytes(256));
                headerSize = 256;
            }
            var headerPadding = headerSize - headerData.Count;

            headerData.AddRange(new byte[headerPadding]);

            newData.AddRange(headerData);
            newData.AddRange(dataBlocks);
            return newData.ToArray();
        }
        /// <summary>
        /// Gets the original or modded data for type 3 files based on the path specified.
        /// </summary>
        /// <remarks>
        /// Type 3 files are used for models
        /// </remarks>
        /// <param name="internalPath">The internal file path of the item</param>
        /// <param name="forceOriginal">Flag used to get original game data</param>
        /// <returns>A tuple containing the mesh count, material count, and decompressed data</returns>
        public async Task<(int MeshCount, int MaterialCount, byte[] Data)> GetType3Data(string internalPath, bool forceOriginal)
        {
            var index = new Index(_gameDirectory);
            var modding = new Modding(_gameDirectory);

            var dataFile = GetDataFileFromPath(internalPath);

            if (forceOriginal)
            {
                // Checks if the item being imported already exists in the modlist

                var modEntry = await modding.TryGetModEntry(internalPath);

                // If the file exists in the modlist, get the data from the original data
                if (modEntry != null)
                {
                    return await GetType3Data(modEntry.data.originalOffset, dataFile);
                }
            }

            // If it doesn't exist in the modlist(the item is not modded) or force original is false,
            // grab the data directly from them index file. 
            var folder = Path.GetDirectoryName(internalPath);
            folder = folder.Replace("\\", "/");
            var file = Path.GetFileName(internalPath);

            var offset = await index.GetDataOffset(HashGenerator.GetHash(folder), HashGenerator.GetHash(file),
                dataFile);

            if (offset == 0)
            {
                throw new Exception($"Could not find offset for {internalPath}");
            }

            return await GetType3Data(offset, dataFile);
        }

        /// <summary>
        /// Gets the data for Type 3 (Model) files
        /// </summary>
        /// <remarks>
        /// Type 3 files are used for models
        /// </remarks>
        /// <param name="offset">Offset to the type 3 data</param>
        /// <param name="dataFile">The data file that contains the data.</param>
        /// <returns>A tuple containing the mesh count, material count, and decompressed data</returns>
        public async Task<(int MeshCount, int MaterialCount, byte[] Data)> GetType3Data(long offset, XivDataFile dataFile)
        {

            // This formula is used to obtain the dat number in which the offset is located
            var datNum = (int) ((offset / 8) & 0x0F) / 2;

            offset = OffsetCorrection(datNum, offset);

            var datPath = Path.Combine(_gameDirectory.FullName, $"{dataFile.GetDataFileName()}{DatExtension}{datNum}");

            var byteList = new List<byte>();
            var meshCount = 0;
            var materialCount = 0;

            await Task.Run(async () =>
            {
                await _lock.WaitAsync();
                try
                {
                    using (var br = new BinaryReader(File.OpenRead(datPath)))
                    {
                        br.BaseStream.Seek(offset, SeekOrigin.Begin);

                        var headerLength = br.ReadInt32();
                        var fileType = br.ReadInt32();
                        var decompressedSize = br.ReadInt32();
                        var buffer1 = br.ReadInt32();
                        var buffer2 = br.ReadInt32();
                        var parts = br.ReadInt16();

                        var endOfHeader = offset + headerLength;

                        byteList.AddRange(new byte[68]);

                        br.BaseStream.Seek(offset + 24, SeekOrigin.Begin);

                        var chunkUncompSizes = new int[11];
                        var chunkLengths = new int[11];
                        var chunkOffsets = new int[11];
                        var chunkBlockStart = new int[11];
                        var chunkNumBlocks = new int[11];

                        for (var i = 0; i < 11; i++)
                        {
                            chunkUncompSizes[i] = br.ReadInt32();
                        }

                        for (var i = 0; i < 11; i++)
                        {
                            chunkLengths[i] = br.ReadInt32();
                        }

                        for (var i = 0; i < 11; i++)
                        {
                            chunkOffsets[i] = br.ReadInt32();
                        }

                        for (var i = 0; i < 11; i++)
                        {
                            chunkBlockStart[i] = br.ReadUInt16();
                        }

                        var totalBlocks = 0;
                        for (var i = 0; i < 11; i++)
                        {
                            chunkNumBlocks[i] = br.ReadUInt16();

                            totalBlocks += chunkNumBlocks[i];
                        }

                        meshCount = br.ReadUInt16();
                        materialCount = br.ReadUInt16();

                        br.ReadBytes(4);

                        var blockSizes = new int[totalBlocks];

                        for (var i = 0; i < totalBlocks; i++)
                        {
                            blockSizes[i] = br.ReadUInt16();
                        }

                        br.BaseStream.Seek(offset + headerLength + chunkOffsets[0], SeekOrigin.Begin);

                        for (var i = 0; i < totalBlocks; i++)
                        {
                            long lastPos = br.BaseStream.Position;

                            br.ReadBytes(8);

                            var partCompSize = br.ReadInt32();
                            var partDecompSize = br.ReadInt32();

                            if (partCompSize == 32000)
                            {
                                byteList.AddRange(br.ReadBytes(partDecompSize));
                            }
                            else
                            {
                                var partDecompBytes = await IOUtil.Decompressor(br.ReadBytes(partCompSize), partDecompSize);

                                byteList.AddRange(partDecompBytes);
                            }

                            br.BaseStream.Seek(lastPos + blockSizes[i], SeekOrigin.Begin);
                        }
                    }
                }
                finally
                {
                    _lock.Release();
                }
            });

            return (meshCount, materialCount, byteList.ToArray());
        }

        /// <summary>
        /// Gets the original or modded data for type 4 files based on the path specified.
        /// </summary>
        /// <remarks>
        /// Type 4 files are used for Textures
        /// </remarks>
        /// <param name="internalPath">The internal file path of the item</param>
        /// <param name="forceOriginal">Flag used to get original game data</param>
        /// <returns>An XivTex containing all the type 4 texture data</returns>
        public async Task<XivTex> GetType4Data(string internalPath, bool forceOriginal)
        {
            var index = new Index(_gameDirectory);
            var modding = new Modding(_gameDirectory);

            var dataFile = GetDataFileFromPath(internalPath);

            if (forceOriginal)
            {
                // Checks if the item being imported already exists in the modlist
                var modEntry = await modding.TryGetModEntry(internalPath);

                // If the file exists in the modlist, get the data from the original data
                if (modEntry != null)
                {
                    return await GetType4Data(modEntry.data.originalOffset, dataFile);
                }
            }

            // If it doesn't exist in the modlist(the item is not modded) or force original is false,
            // grab the data directly from them index file. 

            var folder = Path.GetDirectoryName(internalPath);
            folder = folder.Replace("\\", "/");
            var file = Path.GetFileName(internalPath);

            var offset = await index.GetDataOffset(HashGenerator.GetHash(folder), HashGenerator.GetHash(file),
                dataFile);

            if (offset == 0)
            {
                throw new Exception($"Could not find offset for {internalPath}");
            }

            return await GetType4Data(offset, dataFile);
        }


        public async Task<int> GetCompressedFileSize(long offset, XivDataFile dataFile)
        {

            var xivTex = new XivTex();

            var decompressedData = new List<byte>();

            // This formula is used to obtain the dat number in which the offset is located
            var datNum = (int)((offset / 8) & 0x0F) / 2;

            await _lock.WaitAsync();

            try
            {
                offset = OffsetCorrection(datNum, offset);

                var datPath = Path.Combine(_gameDirectory.FullName, $"{dataFile.GetDataFileName()}{DatExtension}{datNum}");

                return await Task.Run(async () =>
                {
                    using (var br = new BinaryReader(File.OpenRead(datPath)))
                    {
                        br.BaseStream.Seek(offset, SeekOrigin.Begin);
                        var headerLength = br.ReadInt32();
                        var fileType = br.ReadInt32();
                        var uncompSize = br.ReadInt32();
                        var unknown = br.ReadInt32();
                        var maxBufferSize = br.ReadInt32();
                        var blockCount = br.ReadInt16();

                        var endOfHeader = offset + headerLength;

                        if (fileType != 2 && fileType != 3 && fileType != 4)
                        {
                            throw new NotSupportedException("Cannot get compressed file size of unknown type.");
                        }

                        int compSize = 0;
                        // Ok, time to parse the block headers and figure out how long the compressed data runs.
                        if(fileType == 2)
                        {
                            br.BaseStream.Seek(endOfHeader + 4, SeekOrigin.Begin);
                            var lastSize = 0;
                            var lastOffset = 0;
                            for(int i = 0; i < blockCount; i++)
                            {
                                br.BaseStream.Seek(offset + (24 + (8 * i)), SeekOrigin.Begin);
                                var blockOffset = br.ReadInt32();
                                var blockCompressedSize = br.ReadUInt16();

                                lastOffset = blockOffset;
                                lastSize = blockCompressedSize + 16;    // 16 bytes of header data per block.
                            }

                            // Pretty straight forward.  Header + Total size of the compressed data.
                            compSize = headerLength + lastOffset + lastSize;

                        } else if(fileType == 3)
                        {

                            // 24 byte header, then 88 bytes to the first chunk offset.
                            br.BaseStream.Seek(offset + 112, SeekOrigin.Begin);
                            var firstOffset = br.ReadInt32();

                            // 24 byte header, then 178 bytes to the start of the block count.
                            br.BaseStream.Seek(offset + 178, SeekOrigin.Begin);

                            var totalBlocks = 0;
                            for (var i = 0; i < 11; i++)
                            {
                                totalBlocks += br.ReadUInt16();
                            }


                            // 24 byte header, then 208 bytes to the list of block sizes.
                            br.BaseStream.Seek(offset + 208, SeekOrigin.Begin);

                            var blockSizes = new int[totalBlocks];
                            for (var i = 0; i < totalBlocks; i++)
                            {
                                blockSizes[i] = br.ReadUInt16();
                            }

                            int totalCompressedSize = 0;
                            foreach(var size in blockSizes)
                            {
                                totalCompressedSize += size;
                            }


                            // Header + Chunk headers + compressed data.
                            compSize = headerLength + firstOffset + totalCompressedSize;
                        } else if(fileType == 4)
                        {
                            br.BaseStream.Seek(endOfHeader + 4, SeekOrigin.Begin);
                            // Textures.
                            var lastOffset = 0;
                            var lastSize = 0;
                            var mipMapInfoOffset = offset + 24;
                            for (int i = 0, j = 0; i < blockCount; i++)
                            {
                                br.BaseStream.Seek(mipMapInfoOffset + j, SeekOrigin.Begin);

                                j = j + 20;

                                var offsetFromHeaderEnd = br.ReadInt32();
                                var mipMapCompressedSize = br.ReadInt32();

                                
                                lastOffset = offsetFromHeaderEnd;
                                lastSize = mipMapCompressedSize;
                            }

                            // Pretty straight forward.  Header + Total size of the compressed data.
                            compSize = headerLength + lastOffset + lastSize;

                        }


                        // Round out to the nearest 256 bytes.
                        if (compSize % 256 != 0)
                        {
                            var padding = 256 - (compSize % 256);
                            compSize += padding;
                        }
                        return compSize;

                    }
                });
            }
            finally
            {
                _lock.Release();
            }
        }

        /// <summary>
        /// Gets the data for Type 4 (Texture) files.
        /// </summary>
        /// <remarks>
        /// Type 4 files are used for Textures
        /// </remarks>
        /// <param name="offset">Offset to the texture data.</param>
        /// <param name="dataFile">The data file that contains the data.</param>
        /// <returns>An XivTex containing all the type 4 texture data</returns>
        public async Task<XivTex> GetType4Data(long offset, XivDataFile dataFile)
        {
            var xivTex = new XivTex();

            var decompressedData = new List<byte>();

            // This formula is used to obtain the dat number in which the offset is located
            var datNum = (int)((offset / 8) & 0x0F) / 2;

            await _lock.WaitAsync();

            try
            {
                offset = OffsetCorrection(datNum, offset);

                var datPath = Path.Combine(_gameDirectory.FullName, $"{dataFile.GetDataFileName()}{DatExtension}{datNum}");

                await Task.Run(async () =>
                {
                    using (var br = new BinaryReader(File.OpenRead(datPath)))
                    {
                        br.BaseStream.Seek(offset, SeekOrigin.Begin);

                        var headerLength = br.ReadInt32();
                        var fileType = br.ReadInt32();
                        var uncompressedFileSize = br.ReadInt32();
                        br.ReadBytes(8);
                        xivTex.MipMapCount = br.ReadInt32();

                        var endOfHeader = offset + headerLength;
                        var mipMapInfoOffset = offset + 24;

                        br.BaseStream.Seek(endOfHeader + 4, SeekOrigin.Begin);

                        xivTex.TextureFormat = TextureTypeDictionary[br.ReadInt32()];
                        xivTex.Width = br.ReadInt16();
                        xivTex.Height = br.ReadInt16();

                        for (int i = 0, j = 0; i < xivTex.MipMapCount; i++)
                        {
                            br.BaseStream.Seek(mipMapInfoOffset + j, SeekOrigin.Begin);

                            var offsetFromHeaderEnd = br.ReadInt32();
                            var mipMapLength = br.ReadInt32();
                            var mipMapSize = br.ReadInt32();
                            var mipMapStart = br.ReadInt32();
                            var mipMapParts = br.ReadInt32();

                            var mipMapPartOffset = endOfHeader + offsetFromHeaderEnd;

                            br.BaseStream.Seek(mipMapPartOffset, SeekOrigin.Begin);

                            br.ReadBytes(8);
                            var compressedSize = br.ReadInt32();
                            var uncompressedSize = br.ReadInt32();

                            if (mipMapParts > 1)
                            {
                                var compressedData = br.ReadBytes(compressedSize);

                                var decompressedPartData = await IOUtil.Decompressor(compressedData, uncompressedSize);

                                decompressedData.AddRange(decompressedPartData);

                                for (var k = 1; k < mipMapParts; k++)
                                {
                                    var check = br.ReadByte();
                                    while (check != 0x10)
                                    {
                                        check = br.ReadByte();
                                    }

                                    br.ReadBytes(7);
                                    compressedSize = br.ReadInt32();
                                    uncompressedSize = br.ReadInt32();

                                    // When the compressed size of a data block shows 32000, it is uncompressed.
                                    if (compressedSize != 32000)
                                    {
                                        compressedData = br.ReadBytes(compressedSize);
                                        decompressedPartData =
                                            await IOUtil.Decompressor(compressedData, uncompressedSize);

                                        decompressedData.AddRange(decompressedPartData);
                                    }
                                    else
                                    {
                                        decompressedPartData = br.ReadBytes(uncompressedSize);
                                        decompressedData.AddRange(decompressedPartData);
                                    }
                                }
                            }
                            else
                            {
                                // When the compressed size of a data block shows 32000, it is uncompressed.
                                if (compressedSize != 32000)
                                {
                                    var compressedData = br.ReadBytes(compressedSize);

                                    var uncompressedData = await IOUtil.Decompressor(compressedData, uncompressedSize);

                                    decompressedData.AddRange(uncompressedData);
                                }
                                else
                                {
                                    var decompressedPartData = br.ReadBytes(uncompressedSize);
                                    decompressedData.AddRange(decompressedPartData);
                                }
                            }

                            j = j + 20;
                        }

                        if (decompressedData.Count < uncompressedFileSize)
                        {
                            var difference = uncompressedFileSize - decompressedData.Count;
                            var padding = new byte[difference];
                            Array.Clear(padding, 0, difference);
                            decompressedData.AddRange(padding);
                        }
                    }
                });

                xivTex.TexData = decompressedData.ToArray();
            }
            finally
            {
                _lock.Release();
            }

            return xivTex;
        }

        /// <summary>
        /// Gets the file type of an item
        /// </summary>
        /// <param name="offset">Offset to the texture data.</param>
        /// <param name="dataFile">The data file that contains the data.</param>
        /// <returns>The file type</returns>
        public int GetFileType(long offset, XivDataFile dataFile)
        {
            // This formula is used to obtain the dat number in which the offset is located
            var datNum = (int)((offset / 8) & 0x0F) / 2;

            offset = OffsetCorrection(datNum, offset);

            var datPath = Path.Combine(_gameDirectory.FullName, $"{dataFile.GetDataFileName()}{DatExtension}{datNum}");

            if (File.Exists(datPath))
            {
                using (var br = new BinaryReader(File.OpenRead(datPath)))
                {
                    br.BaseStream.Seek(offset, SeekOrigin.Begin);

                    br.ReadInt32(); // Header Length
                    return br.ReadInt32(); // File Type
                }
            }
            else
            {
                throw new Exception($"Unable to find {datPath}");
            }
        }

        public byte[] GetRawData(long offset, XivDataFile dataFile, int dataSize)
        {
            // This formula is used to obtain the dat number in which the offset is located
            var datNum = (int)((offset / 8) & 0x0F) / 2;

            offset = OffsetCorrection(datNum, offset);

            var datPath = Path.Combine(_gameDirectory.FullName, $"{dataFile.GetDataFileName()}{DatExtension}{datNum}");

            using (var br = new BinaryReader(File.OpenRead(datPath)))
            {
                try
                {
                    br.BaseStream.Seek(offset, SeekOrigin.Begin);

                    return br.ReadBytes(dataSize);
                }
                catch
                {
                    return null;
                }

            }
        }

        /// <summary>
        /// Creates the header for the compressed texture data to be imported.
        /// </summary>
        /// <param name="xivTex">Data for the currently displayed texture.</param>
        /// <param name="mipPartOffsets">List of part offsets.</param>
        /// <param name="mipPartCount">List containing the amount of parts per mipmap.</param>
        /// <param name="uncompressedLength">Length of the uncompressed texture file.</param>
        /// <param name="newMipCount">The number of mipmaps the DDS texture to be imported contains.</param>
        /// <param name="newWidth">The width of the DDS texture to be imported.</param>
        /// <param name="newHeight">The height of the DDS texture to be imported.</param>
        /// <returns>The created header data.</returns>
        public byte[] MakeType4DatHeader(XivTex xivTex, List<short> mipPartOffsets, List<short> mipPartCount, int uncompressedLength, int newMipCount, int newWidth, int newHeight)
        {
            var headerData = new List<byte>();

            var headerSize = 24 + (newMipCount * 20) + (mipPartOffsets.Count * 2);
            var headerPadding = 128 - (headerSize % 128);

            headerData.AddRange(BitConverter.GetBytes(headerSize + headerPadding));
            headerData.AddRange(BitConverter.GetBytes(4));
            headerData.AddRange(BitConverter.GetBytes(uncompressedLength));
            headerData.AddRange(BitConverter.GetBytes(0));
            headerData.AddRange(BitConverter.GetBytes(0));
            headerData.AddRange(BitConverter.GetBytes(newMipCount));


            var partIndex = 0;
            var mipOffsetIndex = 80;
            var uncompMipSize = newHeight * newWidth;

            switch (xivTex.TextureFormat)
            {
                case XivTexFormat.DXT1:
                    uncompMipSize = (newWidth * newHeight) / 2;
                    break;
                case XivTexFormat.DXT5:
                case XivTexFormat.A8:
                    uncompMipSize = newWidth * newHeight;
                    break;
                case XivTexFormat.A1R5G5B5:
                case XivTexFormat.A4R4G4B4:
                    uncompMipSize = (newWidth * newHeight) * 2;
                    break;
                case XivTexFormat.L8:
                case XivTexFormat.A8R8G8B8:
                case XivTexFormat.X8R8G8B8:
                case XivTexFormat.R32F:
                case XivTexFormat.G16R16F:
                case XivTexFormat.G32R32F:
                case XivTexFormat.A16B16G16R16F:
                case XivTexFormat.A32B32G32R32F:
                case XivTexFormat.DXT3:
                case XivTexFormat.D16:
                default:
                    uncompMipSize = (newWidth * newHeight) * 4;
                    break;
            }

            for (var i = 0; i < newMipCount; i++)
            {
                headerData.AddRange(BitConverter.GetBytes(mipOffsetIndex));

                var paddedSize = 0;

                for (var j = 0; j < mipPartCount[i]; j++)
                {
                    paddedSize = paddedSize + mipPartOffsets[j + partIndex];
                }

                headerData.AddRange(BitConverter.GetBytes(paddedSize));

                headerData.AddRange(uncompMipSize > 16
                    ? BitConverter.GetBytes(uncompMipSize)
                    : BitConverter.GetBytes(16));

                uncompMipSize = uncompMipSize / 4;

                headerData.AddRange(BitConverter.GetBytes(partIndex));
                headerData.AddRange(BitConverter.GetBytes((int)mipPartCount[i]));

                partIndex = partIndex + mipPartCount[i];
                mipOffsetIndex = mipOffsetIndex + paddedSize;
            }

            foreach (var part in mipPartOffsets)
            {
                headerData.AddRange(BitConverter.GetBytes(part));
            }

            headerData.AddRange(new byte[headerPadding]);

            return headerData.ToArray();
        }


        /// <summary>
        /// Gets the first DAT file with space to add a new file to it.
        /// Ignores default DAT files, and creates a new DAT file if necessary.
        /// </summary>
        /// <param name="dataFile"></param>
        /// <returns></returns>
        private async Task<int> GetFirstDatWithSpace(XivDataFile dataFile, int fileSize = 0, bool alreadyLocked = false)
        {
            if(fileSize < 0)
            {
                throw new InvalidDataException("Cannot check space for a negative size file.");
            }

            if(fileSize % 256 != 0)
            {
                // File will be rounded up to 256 bytes on entry, so we have to account for that.
                var remainder = 256 - (fileSize % 256);
                fileSize += remainder;
            }

            var targetDat = -1;
            Dictionary<int, FileInfo> finfos = new Dictionary<int, FileInfo>(8);

            // Scan all the dat numbers...
            for (int i = 0; i < 8; i++)
            {
                var original = await IsOriginalDat(dataFile, i, alreadyLocked);

                // Don't let us inject to original dat files.
                if (original) continue;

                var datPath = Path.Combine(_gameDirectory.FullName, $"{dataFile.GetDataFileName()}{DatExtension}{i}");


                var fInfo = new FileInfo(datPath);
                finfos[i] = fInfo;

                // If the DAT doesn't exist at all, we can assume we need to create a new DAT.
                if (fInfo == null || !fInfo.Exists) break;
                

                var datSize = fInfo.Length;

                // Files will only be injected on multiples of 256 bytes, so we have to account for the potential
                // extra padding space to get to that point.
                if(datSize % 256 != 0)
                {
                    var remainder = 256 - (datSize % 256);
                    datSize += remainder;
                }

                // Dat is too large to fit this file, we can't write to it.
                if (datSize + fileSize >= GetMaximumDatSize()) continue;


                // Found an existing dat that has space.
                targetDat = i;
                break;
            }

            // Didn't find a DAT file with space, gotta create a new one.
            if (targetDat < 0)
            {
                targetDat = CreateNewDat(dataFile, alreadyLocked);
            }

            if(targetDat > 7 || targetDat < 0)
            {
                throw new NotSupportedException("Maximum data size limit reached for DAT: " + dataFile.GetDataFileName());
            }
            return targetDat;
        }

        /// <summary>
        /// Writes the newly imported data to the .dat for modifications.
        /// </summary>
        /// <param name="importData">The data to be written.</param>
        /// <param name="modEntry">The modlist entry (if any) for the given file.</param>
        /// <param name="internalFilePath">The internal file path of the item being modified.</param>
        /// <param name="category">The category of the item.</param>
        /// <param name="itemName">The name of the item being modified.</param>
        /// <param name="dataFile">The data file to which we write the data</param>
        /// <param name="source">The source/application that is writing to the dat.</param>
        /// <param name="dataType">The data type (2, 3, 4)</param>
        /// <param name="modPack">The modpack associated with the import data if any</param>
        /// <returns>The new offset in which the modified data was placed.</returns>
        public async Task<long> WriteToDat(List<byte> importData, Mod modEntry, string internalFilePath,
            string category, string itemName, XivDataFile dataFile, string source, int dataType,
            ModPack modPack = null, bool updateCache = true)
        {
            long offset = 0;
            var dataOverwritten = false;

            if(importData == null || importData.Count < 8 )
            {
                throw new Exception("Attempted to write NULL data to DAT files.");
            }

            var fileType = BitConverter.ToInt32(importData.ToArray(), 4);
            if(fileType < 2 || fileType > 4)
            {
                throw new Exception("Attempted to write Invalid data to DAT files.");
            }


            internalFilePath = internalFilePath.Replace("\\", "/");


            var index = new Index(_gameDirectory);

            var NewFilesNeedToBeAdded = !await index.FileExists(HashGenerator.GetHash(Path.GetFileName(internalFilePath)), HashGenerator.GetHash($"{Path.GetDirectoryName(internalFilePath).Replace("\\", "/")}"), dataFile);
            var IsTexToolsAddedFileFlag = await index.FileExists(HashGenerator.GetHash(Path.GetFileName(internalFilePath + ".flag")), HashGenerator.GetHash($"{Path.GetDirectoryName(internalFilePath).Replace("\\", "/")}"), dataFile);
            if (NewFilesNeedToBeAdded || IsTexToolsAddedFileFlag)
                source = "FilesAddedByTexTools";

            var datNum = 0;
            var modDatPath = "";


            await _lock.WaitAsync();
            try
            {

                // This finds the first dat with space, OR creates one if needed.
                datNum = await GetFirstDatWithSpace(dataFile, importData.Count, true);

                modDatPath = Path.Combine(_gameDirectory.FullName, $"{dataFile.GetDataFileName()}{DatExtension}{datNum}");

                if (category.Equals(itemName))
                {
                    category = XivStrings.Character;
                }

                // If there is an existing modlist entry, use that data to get the modDatPath
                if (modEntry != null)
                {
                    var existingDatNum = ((modEntry.data.modOffset / 8) & 0x0F) / 2;
                    var checkPath = Path.Combine(_gameDirectory.FullName, $"{modEntry.datFile}{DatExtension}{existingDatNum}");

                    if (!File.Exists(checkPath))
                    {
                        throw new Exception($"A mod entry is pointing to {Path.GetFileName(modDatPath)}, but the file does not exist.\n\n" +
                                            $"It is recommended to do a Start Over.");
                    }
                }

                // Checks to make sure the offsets in the mod list are not 0
                // If they are 0, something went wrong in the import proccess (Technically shouldn't happen)
                if (modEntry != null)
                {
                    if (modEntry.data.modOffset <= 0)
                    {
                        throw new Exception("The mod offset located in the mod list cannot be 0 or Negative");
                    }

                    if (modEntry.data.originalOffset <= 0)
                    {
                        throw new Exception("The original offset located in the mod list cannot be 0 or Negative.");
                    }
                }

                /* 
                 * If the item has been previously modified and the compressed data being imported is smaller or equal to the existing data
                 *  replace the existing data with new data.
                 */
                if (modEntry != null && importData.Count <= modEntry.data.modSize)
                {
                    if (modEntry.data.modOffset != 0)
                    {

                        var sizeDiff = modEntry.data.modSize - importData.Count;

                        var oldDatNum = ((modEntry.data.modOffset / 8) & 0x0F) / 2;
                        modDatPath = Path.Combine(_gameDirectory.FullName, $"{modEntry.datFile}{DatExtension}{oldDatNum}");
                        var datOffsetAmount = 16 * oldDatNum;

                        using (var bw = new BinaryWriter(File.OpenWrite(modDatPath)))
                        {
                            bw.BaseStream.Seek(modEntry.data.modOffset - datOffsetAmount, SeekOrigin.Begin);

                            bw.Write(importData.ToArray());

                            bw.Write(new byte[sizeDiff]);
                        }

                        // In cases where the file-addition mod was previously disabled, we need to re-add the file descriptor.
                        if (NewFilesNeedToBeAdded)
                        {
                            var addedFile = await index.AddFileDescriptor(internalFilePath, modEntry.data.modOffset, dataFile, false);
                        }
                        else
                        {
                            await index.UpdateDataOffset(modEntry.data.modOffset, internalFilePath, false);
                        }

                        offset = modEntry.data.modOffset;

                        dataOverwritten = true;

                        var modding = new Modding(_gameDirectory);
                        var modList = modding.GetModList();

                        var entryEnableUpdate = (from entry in modList.Mods
                                                 where entry.fullPath.Equals(modEntry.fullPath)
                                                 select entry).FirstOrDefault();

                        entryEnableUpdate.enabled = true;

                        if (modPack != null)
                        {
                            entryEnableUpdate.modPack = modPack;
                        }

                        modding.SaveModList(modList);
                    }
                }
                else
                {
                    /* 
                     * If there is an empty entry in the modlist and the compressed data being imported is smaller or equal to the available space
                    *  write the compressed data in the existing space.
                    */

                    var modding = new Modding(_gameDirectory);
                    var modList = modding.GetModList();

                    if (modList != null && modList.emptyCount > 0)
                    {
                        foreach (var mod in modList.Mods)
                        {
                            if (!mod.fullPath.Equals(string.Empty) || !mod.datFile.Equals(dataFile.GetDataFileName()))
                                continue;

                            if (mod.data.modOffset <= 0) continue;

                            var emptyEntryLength = mod.data.modSize;

                            if (emptyEntryLength > importData.Count)
                            {
                                var sizeDiff = emptyEntryLength - importData.Count;

                                var oldDatNum = ((mod.data.modOffset / 8) & 0x0F) / 2;
                                modDatPath = Path.Combine(_gameDirectory.FullName, $"{mod.datFile}{DatExtension}{oldDatNum}");
                                var datOffsetAmount = 16 * oldDatNum;

                                using (var bw = new BinaryWriter(File.OpenWrite(modDatPath)))
                                {
                                    bw.BaseStream.Seek(mod.data.modOffset - datOffsetAmount, SeekOrigin.Begin);

                                    bw.Write(importData.ToArray());

                                    bw.Write(new byte[sizeDiff]);
                                }

                                long originalOffset = 0;
                                if (NewFilesNeedToBeAdded)
                                {
                                    var addedFile = await index.AddFileDescriptor(internalFilePath, mod.data.modOffset, dataFile, false);
                                    originalOffset = mod.data.modOffset;
                                }
                                else
                                {
                                    originalOffset = await index.UpdateDataOffset(mod.data.modOffset, internalFilePath, false) * 8;
                                }

                                // The imported data was larger than the original existing mod,
                                // and an empty slot large enough for the data was available,
                                // so we need to empty out the original entry so it may be used later
                                if (modEntry != null)
                                {
                                    var entryToEmpty = (from entry in modList.Mods
                                                        where entry.fullPath.Equals(modEntry.fullPath)
                                                        select entry).FirstOrDefault();

                                    originalOffset = entryToEmpty.data.originalOffset;

                                    entryToEmpty.name = string.Empty;
                                    entryToEmpty.category = string.Empty;
                                    entryToEmpty.fullPath = string.Empty;
                                    entryToEmpty.source = string.Empty;
                                    entryToEmpty.modPack = null;
                                    entryToEmpty.enabled = false;
                                    entryToEmpty.data.originalOffset = 0;
                                    entryToEmpty.data.dataType = 0;

                                    modList.emptyCount += 1;
                                }

                                // Replace the empty entry with the new data
                                mod.source = source;
                                mod.name = itemName;
                                mod.category = category;
                                mod.fullPath = internalFilePath;
                                mod.datFile = dataFile.GetDataFileName();
                                mod.data.originalOffset = originalOffset;
                                mod.data.dataType = dataType;
                                mod.enabled = true;
                                mod.modPack = modPack;

                                modList.emptyCount -= 1;
                                modList.modCount += 1;

                                modding.SaveModList(modList);

                                offset = mod.data.modOffset;

                                dataOverwritten = true;
                                break;
                            }
                        }
                    }

                    // If there was no mod entry overwritten, write the new import data at the end of the dat file
                    if (!dataOverwritten)
                    {
                        using (var bw = new BinaryWriter(File.OpenWrite(modDatPath)))
                        {
                            bw.BaseStream.Seek(0, SeekOrigin.End);

                            while ((bw.BaseStream.Position & 0xFF) != 0)
                            {
                                bw.Write((byte)0);
                            }

                            var eof = (int)bw.BaseStream.Position + importData.Count;

                            while ((eof & 0xFF) != 0)
                            {
                                importData.AddRange(new byte[16]);
                                eof = eof + 16;
                            }

                            var datOffsetAmount = 16 * datNum;
                            offset = bw.BaseStream.Position + datOffsetAmount;

                            if (offset != 0)
                            {
                                bw.Write(importData.ToArray());
                            }
                            else
                            {
                                throw new Exception("There was an issue obtaining the offset to write to.");
                            }
                        }
                    }
                }

                // If there was no mod entry overwritten, write a new mod entry
                if (!dataOverwritten)
                {
                    if (offset != 0)
                    {
                        var modding = new Modding(_gameDirectory);
                        var modList = modding.GetModList();

                        long oldOffset = 0;
                        if (NewFilesNeedToBeAdded)
                        {
                            var addedFile = await index.AddFileDescriptor(internalFilePath, offset, dataFile, false);
                            oldOffset = offset;
                        } else
                        {
                            oldOffset = await index.UpdateDataOffset(offset, internalFilePath, false) * 8;
                        }

                        /*
                         * If the item has been previously modified, but the new compressed data to be imported is larger than the existing data,
                         * and no empty slot was found for it, then empty out the entry from the modlist, 
                         * leaving the offset and size intact for future use
                        */
                        if (modEntry != null)
                        {
                            var entryToEmpty = (from entry in modList.Mods
                                                where entry.fullPath.Equals(modEntry.fullPath)
                                                select entry).FirstOrDefault();

                            oldOffset = entryToEmpty.data.originalOffset;

                            entryToEmpty.name = string.Empty;
                            entryToEmpty.category = string.Empty;
                            entryToEmpty.fullPath = string.Empty;
                            entryToEmpty.source = string.Empty;
                            entryToEmpty.modPack = null;
                            entryToEmpty.enabled = false;
                            entryToEmpty.data.originalOffset = 0;
                            entryToEmpty.data.dataType = 0;

                            modList.emptyCount += 1;
                        }

                        var newEntry = new Mod
                        {
                            source = source,
                            name = itemName,
                            category = category,
                            fullPath = internalFilePath,
                            datFile = dataFile.GetDataFileName(),
                            enabled = true,
                            modPack = modPack,
                            data = new Data
                            {
                                dataType = dataType,
                                originalOffset = oldOffset,
                                modOffset = offset,
                                modSize = importData.Count
                            }
                        };
                        if (newEntry.source == "FilesAddedByTexTools")
                            newEntry.data.originalOffset = newEntry.data.modOffset;
                        modList.Mods.Add(newEntry);

                        modList.modCount += 1;

                        modding.SaveModList(modList);
                    }
                }


            } finally
            {
                _lock.Release();
            }

            if (updateCache)
            {
                // Queue our dependency information updates.
                XivCache.QueueDependencyUpdate(internalFilePath);
            }

            return offset;
        }

        /// <summary>
        /// Dictionary that holds [Texture Code, Texture Format] data
        /// </summary>
        public static readonly Dictionary<int, XivTexFormat> TextureTypeDictionary = new Dictionary<int, XivTexFormat>
        {
            {4400, XivTexFormat.L8 },
            {4401, XivTexFormat.A8 },
            {5184, XivTexFormat.A4R4G4B4 },
            {5185, XivTexFormat.A1R5G5B5 },
            {5200, XivTexFormat.A8R8G8B8 },
            {5201, XivTexFormat.X8R8G8B8 },
            {8528, XivTexFormat.R32F},
            {8784, XivTexFormat.G16R16F },
            {8800, XivTexFormat.G32R32F },
            {9312, XivTexFormat.A16B16G16R16F },
            {9328, XivTexFormat.A32B32G32R32F },
            {13344, XivTexFormat.DXT1 },
            {13360, XivTexFormat.DXT3 },
            {13361, XivTexFormat.DXT5 },
            {16704, XivTexFormat.D16 }
        };

        /// <summary>
        /// Changes the offset to the correct location based on .dat number.
        /// </summary>
        /// <remarks>
        /// The dat files offset their data by 16 * dat number
        /// </remarks>
        /// <param name="datNum">The .dat number being used.</param>
        /// <param name="offset">The offset to correct.</param>
        /// <returns>The corrected offset.</returns>
        public static long OffsetCorrection(int datNum, long offset)
        {
            var ret = offset - (16 * datNum);
            return ret;
        }
    }
}<|MERGE_RESOLUTION|>--- conflicted
+++ resolved
@@ -548,7 +548,7 @@
 
 
 
-        public async Task<int> BinaryEditType2Data(string internalPath, int byteOffset, byte[] bytes)
+        public async Task<long> BinaryEditType2Data(string internalPath, int byteOffset, byte[] bytes)
         {
             int bitOffset = byteOffset * 8;
             BitArray bits = new BitArray(bytes);
@@ -563,12 +563,12 @@
         /// <param name="bitOffset"></param>
         /// <param name="bits"></param>
         /// <returns></returns>
-        public async Task<int> BinaryEditType2Data(string internalPath, int bitOffset, BitArray bits)
+        public async Task<long> BinaryEditType2Data(string internalPath, int bitOffset, BitArray bits)
         {
             var _modding = new Modding(_gameDirectory);
             var _index = new Index(_gameDirectory);
             var modEntry = await _modding.TryGetModEntry(internalPath);
-            var offset = 0;
+            long offset = 0;
 
             var dataFile = IOUtil.GetDataFileFromPath(internalPath);
 
@@ -611,14 +611,9 @@
             // Convert the data back into the Type 2 Data format SE expects.
             var type2Data = (await CreateType2Data(data)).ToList();
 
-<<<<<<< HEAD
-            // Write the modified bytes back to the DAT file.
-            var finalOffset  = await WriteToDat(type2Data, modEntry, internalPath, Constants.InternalMetaFileSourceName, Path.GetFileName(internalPath), dataFile, Constants.InternalMetaFileSourceName, 2);
-=======
-            long newOffset = await WriteToDat(newData, modEntry, internalPath, category, itemName, dataFile, source, 2);
->>>>>>> 8095cfcd
-
-            if(offset != finalOffset)
+            long newOffset = await WriteToDat(type2Data, modEntry, internalPath, Constants.InternalMetaFileSourceName, internalPath, dataFile, Constants.InternalMetaFileSourceName, 2);
+
+            if(offset != newOffset)
             {
                 // TODO - FIXFIX - Validate that we're writing back to the same DAT entry location every time, and not generating new mod entries.
                 throw new Exception("DEBUGGING ERROR - Dat Drift Detected.");
