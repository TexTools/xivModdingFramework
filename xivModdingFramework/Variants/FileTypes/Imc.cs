﻿// xivModdingFramework
// Copyright © 2018 Rafael Gonzalez - All Rights Reserved
// 
// This program is free software: you can redistribute it and/or modify
// it under the terms of the GNU General Public License as published by
// the Free Software Foundation, either version 3 of the License, or
// (at your option) any later version.
// 
// This program is distributed in the hope that it will be useful,
// but WITHOUT ANY WARRANTY; without even the implied warranty of
// MERCHANTABILITY or FITNESS FOR A PARTICULAR PURPOSE.  See the
// GNU General Public License for more details.
// 
// You should have received a copy of the GNU General Public License
// along with this program.  If not, see <http://www.gnu.org/licenses/>.

using System;
using System.Collections.Generic;
using System.IO;
using System.Text.RegularExpressions;
using System.Threading.Tasks;
using xivModdingFramework.General.Enums;
using xivModdingFramework.Helpers;
using xivModdingFramework.Items;
using xivModdingFramework.Items.DataContainers;
using xivModdingFramework.Items.Enums;
using xivModdingFramework.Items.Interfaces;
using xivModdingFramework.SqPack.FileTypes;
using xivModdingFramework.Variants.DataContainers;

namespace xivModdingFramework.Variants.FileTypes
{
    public enum ImcType : short {
        Unknown = 0,
        NonSet = 1,
        Set = 31
    }

    /// <summary>
    /// This class contains the methods that deal with the .imc file type 
    /// </summary>
    public class Imc
    {
        private const string ImcExtension = ".imc";
        private readonly DirectoryInfo _gameDirectory;

        public Imc(DirectoryInfo gameDirectory)
        {
            _gameDirectory = gameDirectory;
        }

        /// <summary>
        /// Gets the relevant IMC information for a given item
        /// </summary>
        /// <param name="item">The item to get the version for</param>
        /// <param name="modelInfo">The model info of the item</param>
        /// <returns>The XivImc Data</returns>
        public async Task<XivImc> GetImcInfo(IItemModel item)
        {
            var info = await GetFullImcInfo(item);
            var slot = item.GetItemSlotAbbreviation();

            var result = info.GetEntry(item.ModelInfo.ImcSubsetID, slot);
            return result;
        }

        public async Task<FullImcInfo> GetFullImcInfo(IItemModel item)
        {
            FullImcInfo info = null;
            try
            {
                var imcPath = GetImcPath(item);
                var path = imcPath.Folder + "/" + imcPath.File;
                info = await GetFullImcInfo(path);
            } catch
            {
                // Some dual wield items don't have a second IMC, and just default to the first.
                var gear = (XivGear)item;
                if (gear != null && gear.PairedItem != null)
                {
                    var pair = gear.PairedItem;
                    var imcPath = GetImcPath(pair);
                    var path = imcPath.Folder + "/" + imcPath.File;
                    return await (GetFullImcInfo(path));
                }
            }

            return info;
        }


        private static readonly Regex _pathOnlyRegex = new Regex("^(.*)" + Constants.BinaryOffsetMarker + ".*$");
        private static readonly Regex _binaryOffsetRegex = new Regex(Constants.BinaryOffsetMarker + "([0-9]+)$");

        /// <summary>
        /// Retrieves an arbitrary selection of IMC entries based on their path::binaryoffset.
        /// </summary>
        /// <param name="pathsWithOffsets"></param>
        /// <returns></returns>
        public async Task<List<XivImc>> GetEntries(List<string> pathsWithOffsets, bool forceDefault = false)
        {
            var entries = new List<XivImc>();
            var index = new Index(_gameDirectory);
            var dat = new Dat(_gameDirectory);

            var lastPath = "";
<<<<<<< HEAD
=======
            long imcOffset = 0;
>>>>>>> 8095cfcd
            byte[] imcByteData = new byte[0];

            foreach (var combinedPath in pathsWithOffsets)
            {
                var binaryMatch = _binaryOffsetRegex.Match(combinedPath);
                var pathMatch = _pathOnlyRegex.Match(combinedPath);

                // Invalid format.
                if (!pathMatch.Success || !binaryMatch.Success) continue;

                long offset = Int64.Parse(binaryMatch.Groups[1].Value) / 8;
                string path = pathMatch.Groups[1].Value;

                // Only reload this data if we need to.
                if (path != lastPath)
                {
                    imcByteData = await dat.GetType2Data(path, forceDefault);
                }
                lastPath = path;

                // Offset would run us past the end of the file.
                const int entrySize = 6;
                if (offset > imcByteData.Length - entrySize) continue;


                using (var br = new BinaryReader(new MemoryStream(imcByteData)))
                {
                    var subsetCount = br.ReadInt16();
                    var identifier = (ImcType)br.ReadInt16();

                    br.BaseStream.Seek(offset, SeekOrigin.Begin);
                    entries.Add(new XivImc
                    {
                        Variant = br.ReadByte(),
                        Unknown = br.ReadByte(),
                        Mask = br.ReadUInt16(),
                        Vfx = br.ReadUInt16()
                    });
                }

            }
            return entries;
        }

        /// <summary>
        /// Saves a set of IMC entries to file.
        /// </summary>
        /// <param name="path"></param>
        /// <param name="entries"></param>
        /// <returns></returns>
        internal async Task SaveEntries(string path, string slot, List<XivImc> entries)
        {
            var dat = new Dat(_gameDirectory);
            //var imcByteData = await dat.GetType2Data(path, false);
            var info = await GetFullImcInfo(path);
            for(int i = 0; i < entries.Count; i++)
            {
                var e = info.GetEntry(i, slot);
                e.Mask = entries[i].Mask;
                e.Unknown = entries[i].Unknown;
                e.Vfx = entries[i].Vfx;
                e.Variant = entries[i].Variant;
            }

            // Save the modified info.
            await SaveFullImcInfo(info, path, Path.GetFileName(path), Constants.InternalMetaFileSourceName, Constants.InternalMetaFileSourceName);
        }

        public static byte[] SerializeEntry(XivImc entry)
        {

            List<byte> bytes = new List<byte>(6);
            bytes.AddRange(BitConverter.GetBytes((byte)entry.Variant));
            bytes.AddRange(BitConverter.GetBytes((byte)entry.Unknown));
            bytes.AddRange(BitConverter.GetBytes((ushort)entry.Mask));
            bytes.AddRange(BitConverter.GetBytes((ushort)entry.Vfx));
            return bytes.ToArray();
        }

        public static XivImc DeserializeEntry(byte[] data)
        {

            using (var br = new BinaryReader(new MemoryStream(data)))
            {
                byte variant = br.ReadByte();
                byte unknown = br.ReadByte();
                ushort mask = br.ReadUInt16();
                ushort vfx = br.ReadUInt16();
                return new XivImc
                {
                    Variant = variant,
                    Unknown = unknown,
                    Mask = mask,
                    Vfx = variant
                };

            }
        }


        /// <summary>
        /// Gets the full IMC information for a given item
        /// </summary>
        /// <param name="item"></param>
        /// <param name="useSecondary">Determines if the SecondaryModelInfo should be used instead.(XivGear only)</param>
        /// <returns>The ImcData data</returns>
        public async Task<FullImcInfo> GetFullImcInfo(string path)
        {
            var index = new Index(_gameDirectory);
            var dat = new Dat(_gameDirectory);


            var imcOffset = await index.GetDataOffset(path);

            if (imcOffset == 0)
            {
                throw new InvalidDataException($"Could not find offset for {path}");
            }

            var imcByteData = await dat.GetType2Data(imcOffset, IOUtil.GetDataFileFromPath(path));

            return await Task.Run(() =>
            {
                using (var br = new BinaryReader(new MemoryStream(imcByteData)))
                {
                    var subsetCount = br.ReadInt16();
                    var identifier = br.ReadInt16();
                    var imcData = new FullImcInfo()
                    {
                        TypeIdentifier = (ImcType) identifier,
                        DefaultSubset = new List<XivImc>(),
                        SubsetList = new List<List<XivImc>>(subsetCount)
                    };

                    //weapons and monsters do not have variant sets
                    if (imcData.TypeIdentifier == ImcType.NonSet)
                    {
                        // This type uses the first short for both Variant and VFX.
                        byte variant = br.ReadByte();
                        byte unknown = br.ReadByte();
                        ushort mask = br.ReadUInt16();
                        ushort vfx = br.ReadUInt16();

                        imcData.DefaultSubset.Add(new XivImc
                        {
                            Variant = variant,
                            Unknown = unknown,
                            Mask = mask,
                            Vfx = variant
                        });

                        for (var i = 0; i < subsetCount; i++)
                        {
                            variant = br.ReadByte();
                            unknown = br.ReadByte();
                            mask = br.ReadUInt16();
                            vfx = br.ReadUInt16();

                            var newEntry = new XivImc
                            {
                                Variant = variant,
                                Unknown = unknown,
                                Mask = mask,
                                Vfx = vfx
                            };
                            var subset = new List<XivImc>() { newEntry };
                            imcData.SubsetList.Add(subset);
                        }
                    }
                    else if(imcData.TypeIdentifier == ImcType.Set)
                    {
                        // Identifier used by Equipment.
                        imcData.DefaultSubset = new List<XivImc>()
                        {
                            new XivImc
                                {Variant = br.ReadByte(), Unknown = br.ReadByte(), Mask = br.ReadUInt16(), Vfx = br.ReadUInt16()},
                            new XivImc
                                {Variant = br.ReadByte(), Unknown = br.ReadByte(), Mask = br.ReadUInt16(), Vfx = br.ReadUInt16()},
                            new XivImc
                                {Variant = br.ReadByte(), Unknown = br.ReadByte(), Mask = br.ReadUInt16(), Vfx = br.ReadUInt16()},
                            new XivImc
                                {Variant = br.ReadByte(), Unknown = br.ReadByte(), Mask = br.ReadUInt16(), Vfx = br.ReadUInt16()},
                            new XivImc
                                {Variant = br.ReadByte(), Unknown = br.ReadByte(), Mask = br.ReadUInt16(), Vfx = br.ReadUInt16()},
                        };

                        for (var i = 0; i < subsetCount; i++)
                        {
                            // gets the data for each slot in the current variant set
                            var imcGear = new List<XivImc>()
                            {
                                new XivImc
                                    {Variant = br.ReadByte(), Unknown = br.ReadByte(), Mask = br.ReadUInt16(), Vfx = br.ReadUInt16()},
                                new XivImc
                                    {Variant = br.ReadByte(), Unknown = br.ReadByte(), Mask = br.ReadUInt16(), Vfx = br.ReadUInt16()},
                                new XivImc
                                    {Variant = br.ReadByte(), Unknown = br.ReadByte(), Mask = br.ReadUInt16(), Vfx = br.ReadUInt16()},
                                new XivImc
                                    {Variant = br.ReadByte(), Unknown = br.ReadByte(), Mask = br.ReadUInt16(), Vfx = br.ReadUInt16()},
                                new XivImc
                                    {Variant = br.ReadByte(), Unknown = br.ReadByte(), Mask = br.ReadUInt16(), Vfx = br.ReadUInt16()},
                            };
                            imcData.SubsetList.Add(imcGear);
                        }
                    } else
                    {
                        throw new NotSupportedException("Unknown IMC Type Identifier. (Please report this item in the TexTools Discord #bug_reports channel.)");
                    }

                    return imcData;
                }
            });
        }

        public async Task SaveImcInfo(XivImc info, IItemModel item)
        {
            var full = await GetFullImcInfo(item);
            full.SetEntry(info, item.ModelInfo.ImcSubsetID, item.GetItemSlotAbbreviation());
            await SaveFullImcInfo(full, item);
        }

        public async Task SaveImcInfo(XivImc info, string path, int subsetId = -1, string slot = "")
        {
            var full = await GetFullImcInfo(path);
            full.SetEntry(info, subsetId, slot);
            await SaveFullImcInfo(full, path);
        }

        public async Task SaveFullImcInfo(FullImcInfo info, IItemModel item)
        {
            try
            {
                var imcPath = GetImcPath(item);
                var path = imcPath.Folder + "/" + imcPath.File;
                await SaveFullImcInfo(info, path);
            }
            catch
            {
                // Some dual wield items don't have a second IMC, and just default to the first.
                var gear = (XivGear)item;
                if (gear != null && gear.PairedItem != null)
                {
                    var pair = gear.PairedItem;
                    var imcPath = GetImcPath(pair);
                    var path = imcPath.Folder + "/" + imcPath.File;
                    await (SaveFullImcInfo(info, path));
                }
            }
            return;

        }

        public async Task SaveFullImcInfo(FullImcInfo info, string path, string itemName = null, string category = null, string source = null)
        {
            var index = new Index(_gameDirectory);
            var dat = new Dat(_gameDirectory);


            var imcOffset = await index.GetDataOffset(path);

            // No writing new IMC files.
            if (imcOffset == 0)
            {
                throw new InvalidDataException($"Could not find offset for {path}");
            }

            var data = new List<byte>();

            // 4 Header bytes.
            data.AddRange(BitConverter.GetBytes((short) info.SubsetCount));
            data.AddRange(BitConverter.GetBytes((short) info.TypeIdentifier));

            // The rest of this is easy, it's literally just post all the sets in order.
            foreach(var entry in info.DefaultSubset)
            {
                data.AddRange(entry.GetBytes(info.TypeIdentifier));
            }

            foreach(var set in info.SubsetList)
            {
                foreach (var entry in set)
                {
                    data.AddRange(entry.GetBytes(info.TypeIdentifier));
                }
            }

            // That's it.

            itemName ??= Path.GetFileName(path);
            category ??= "Meta";
            source ??= "Internal";

            await dat.ImportType2Data(data.ToArray(), itemName, path, category, source);
        }

        /// <summary>
        /// Gets the IMC internal path for the given model info
        /// </summary>
        /// <param name="modelInfo">The model info of the item</param>
        /// <param name="itemType">The type of the item</param>
        /// <returns>A touple containing the Folder and File strings</returns>
        private static (string Folder, string File) GetImcPath(IItemModel item)
        {
            string imcFolder = item.GetItemRootFolder();
            string imcFile;

            var primaryId = item.ModelInfo.PrimaryID.ToString().PadLeft(4, '0');
            var secondaryId = item.ModelInfo.SecondaryID.ToString().PadLeft(4, '0');
            var itemType = item.GetPrimaryItemType();

            switch (itemType)
            {
                case XivItemType.equipment:
                    imcFile = $"e{primaryId}{ImcExtension}";
                    break;
                case XivItemType.accessory:
                    imcFile = $"a{primaryId}{ImcExtension}";
                    break;
                case XivItemType.weapon:
                    imcFile = $"b{secondaryId}{ImcExtension}";
                    break;
                case XivItemType.monster:
                    imcFile = $"b{secondaryId}{ImcExtension}";
                    break;
                case XivItemType.demihuman:
                    imcFile = $"e{secondaryId}{ImcExtension}";
                    break;
                default:
                    imcFolder = "";
                    imcFile = "";
                    break;
            }

            return (imcFolder, imcFile);
        }

        /// <summary>
        /// A dictionary containing slot offset data in format [Slot Abbreviation, Offset within variant set]
        /// </summary>
        public static readonly Dictionary<string, int> SlotOffsetDictionary = new Dictionary<string, int>
        {
            {"met", 0},
            {"top", 1},
            {"glv", 2},
            {"dwn", 3},
            {"sho", 4},
            {"ear", 0},
            {"nek", 1},
            {"wrs", 2},
            {"rir", 3},
            {"ril", 4}
        };
        /// <summary>
        /// A dictionary containing slot offset data in format [Slot Abbreviation, Offset within variant set]
        /// </summary>
        public static readonly Dictionary<string, int> EquipmentSlotOffsetDictionary = new Dictionary<string, int>
        {
            {"met", 0},
            {"top", 1},
            {"glv", 2},
            {"dwn", 3},
            {"sho", 4},
        };
        /// <summary>
        /// A dictionary containing slot offset data in format [Slot Abbreviation, Offset within variant set]
        /// </summary>
        public static readonly Dictionary<string, int> AccessorySlotOffsetDictionary = new Dictionary<string, int>
        {
            {"ear", 0},
            {"nek", 1},
            {"wrs", 2},
            {"rir", 3},
            {"ril", 4}
        };

        /// <summary>
        /// Class containing the information for and IMC file
        /// </summary>
        public class FullImcInfo
        {
            /// <summary>
            /// Get the number of subsets.
            ///  -NOT- the same as number of material variants.
            /// </summary>
            public int SubsetCount { get
                {
                    return SubsetList.Count;
                }
                set {
                    throw new NotSupportedException("Attempted to directly set SubsetCount.");
                }
            }

            /// <summary>
            /// Get the size of each subset (Either 1 or 5)
            /// </summary>
            public int SubsetSize
            {
                get
                {
                    return DefaultSubset.Count;
                }
                set
                {
                    throw new NotSupportedException("Attempted to directly set SubsetSize.");
                }
            }

            /// <summary>
            /// Unknown Value
            /// </summary>
            public ImcType TypeIdentifier { get; set; }

            /// <summary>
            /// Total # of Gear Subsets.
            /// NOT the same as number of material variants.
            /// IItemModel->ImcSubsetID can be used as an index accessory in this list.
            /// </summary>
            public List<List<XivImc>> SubsetList { get; set; }

            /// <summary>
            /// The default variant set for the item, always the variant immediatly following the header
            /// </summary>
            public List<XivImc> DefaultSubset { get; set; }

            // Gets all (non-default) IMC entries for a given slot.
            public List<XivImc> GetAllEntries(string slot = "")
            {
                var ret = new List<XivImc>(SubsetList.Count);
                for(int i = 0; i < SubsetList.Count; i++)
                {
                    ret.Add(GetEntry(i+1, slot));
                }
                return ret;
            }

            /// <summary>
            /// Retrieve a given IMC info. Zero or Negative values retrieve the default set.
            /// </summary>
            /// <param name="index">IMC Variant/Subset ID</param>
            /// <param name="slot">Slot Abbreviation</param>
            /// <returns></returns>
            public XivImc GetEntry(int subsetID = -1, string slot = "")
            {
                // Variant IDs are 1 based, not 0 based.
                var index = subsetID - 1;

                // Invalid Index, return default.
                if (index >= SubsetCount || index < 0)
                {
                    index = -1;
                }

                // Test for getting default set.
                var subset = DefaultSubset;
                if(index >= 0)
                {
                    subset = SubsetList[index];
                }

                // Get which offset the slot uses.
                var idx = 0;
                if(SlotOffsetDictionary.ContainsKey(slot) && SlotOffsetDictionary[slot] < subset.Count)
                {
                    idx = SlotOffsetDictionary[slot];
                }

                return subset[idx];
            }

            public void SetEntry(XivImc info, int subsetID = -1, string slot = "")
            {
                // Variant IDs are 1 based, not 0 based.
                var index = subsetID - 1;

                // Invalid Index, return default.
                if (index >= SubsetCount || index < 0)
                {
                    index = -1;
                }

                // Test for getting default set.
                var subset = DefaultSubset;
                if (index >= 0)
                {
                    subset = SubsetList[index];
                }

                // Get which offset the slot uses.
                var idx = 0;
                if (SlotOffsetDictionary.ContainsKey(slot) && SlotOffsetDictionary[slot] < subset.Count)
                {
                    idx = SlotOffsetDictionary[slot];
                }

                // Assign info.
                subset[idx] = info;
            }
        }

    }
}<|MERGE_RESOLUTION|>--- conflicted
+++ resolved
@@ -104,10 +104,7 @@
             var dat = new Dat(_gameDirectory);
 
             var lastPath = "";
-<<<<<<< HEAD
-=======
             long imcOffset = 0;
->>>>>>> 8095cfcd
             byte[] imcByteData = new byte[0];
 
             foreach (var combinedPath in pathsWithOffsets)
