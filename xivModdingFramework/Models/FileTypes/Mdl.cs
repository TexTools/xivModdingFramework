--- conflicted
+++ resolved
@@ -4828,20 +4828,10 @@
 
             string mdlFolder = "", mdlFile = "";
 
-<<<<<<< HEAD
             var mdlInfo = secondaryModel == null ? itemModel.ModelInfo : secondaryModel;
             var id = mdlInfo.ModelID.ToString().PadLeft(4, '0');
             var bodyVer = mdlInfo.Body.ToString().PadLeft(4, '0');
-=======
-            var id = itemModel.ModelInfo.ModelID.ToString().PadLeft(4, '0');
-            var bodyVer = itemModel.ModelInfo.Body.ToString().PadLeft(4, '0');
-            if (secondaryModel != null)
-            {
-                id = secondaryModel.ModelID.ToString().PadLeft(4, '0');
-                bodyVer = secondaryModel.Body.ToString().PadLeft(4, '0');
-            }
-
->>>>>>> c148f8e2
+          
             var race = xivRace.GetRaceCode();
 
             switch (itemType)
