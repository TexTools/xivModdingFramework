--- conflicted
+++ resolved
@@ -121,19 +121,11 @@
         /// <param name="model">The model we are getting the skeleton for</param>
         public async Task<string> CreateParsedSkelFile(string fullMdlPath)
         {
-<<<<<<< HEAD
             var internalSkelName = await GetInternalSkelName(fullMdlPath);
             if (internalSkelName == null) {
                 return null;
             }
-=======
-            var hasAssetcc = File.Exists(Directory.GetCurrentDirectory() + "\\NotAssetCc.exe");
-            
-            if (hasAssetcc)
-            {
-                _item = item;
-                _xivMdl = model;
->>>>>>> 55e73c13
+
 
             var externalSkelName = GetParsedSkelFilename(fullMdlPath);
             var resultPath = SkeletonsFolder + externalSkelName + ".skel";
@@ -163,7 +155,6 @@
                 {
                     StartInfo = new ProcessStartInfo
                     {
-<<<<<<< HEAD
                         FileName = Directory.GetCurrentDirectory() + "/NotAssetCc.exe",
                         Arguments = "\"" + skelbFile + "\" \"" + xmlFile + "\"",
                         RedirectStandardOutput = true,
@@ -174,17 +165,6 @@
 
                 proc.Start();
                 proc.WaitForExit();
-=======
-                        StartInfo = new ProcessStartInfo
-                        {
-                            FileName = Directory.GetCurrentDirectory() + "/NotAssetCc.exe",
-                            Arguments = "\"" + skelLoc + sklbName + ".sklb\" \"" + skelLoc + sklbName + ".xml\"",
-                            RedirectStandardOutput = true,
-                            UseShellExecute = false,
-                            CreateNoWindow = true
-                        }
-                    };
->>>>>>> 55e73c13
 
                 // And then if the XML was generated successfully, create the JSON file.
                 // Seriously, why aren't these suffixed .json after we're done?
@@ -196,15 +176,6 @@
                 {
                     return null;
                 }
-<<<<<<< HEAD
-=======
-                if(File.Exists(skelLoc + sklbName + ".xml"))
-                    ParseSkeleton(skelLoc + sklbName + ".xml");
-            }
-            else
-            {
-                throw new FileNotFoundException("NotAssetCc could not be found.");
->>>>>>> 55e73c13
             }
 
             return resultPath;
