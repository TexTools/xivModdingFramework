﻿using HelixToolkit.SharpDX.Core;
using HelixToolkit.SharpDX.Core.Model.Scene2D;
using Newtonsoft.Json;
using SharpDX;
using System;
using System.Collections.Generic;
using System.Data.SQLite;
using System.IO;
using System.Linq;
using System.Text.RegularExpressions;
using System.Threading.Tasks;
using xivModdingFramework.Cache;
using xivModdingFramework.General.Enums;
using xivModdingFramework.Helpers;
using xivModdingFramework.Models.FileTypes;
using xivModdingFramework.Models.Helpers;
using xivModdingFramework.Textures.Enums;
using static xivModdingFramework.Cache.XivCache;

namespace xivModdingFramework.Models.DataContainers
{

    /// <summary>
    /// Class representing a fully qualified, Square-Enix style Vertex.
    /// In SE's system, these values are all keyed to the same index value, 
    /// so none of them can be separated from the others without creating
    /// an entirely new vertex.
    /// </summary>
    public class TTVertex {
        public Vector3 Position = new Vector3(0,0,0);

        public Vector3 Normal = new Vector3(0, 0, 0);
        public Vector3 Binormal = new Vector3(0, 0, 0);
        public Vector3 Tangent = new Vector3(0, 0, 0);

        // This is Technically BINORMAL handedness in FFXIV.
        // A values of TRUE indicates we need to flip the Tangent when generated. (-1)
        public bool Handedness = false;

        public Vector2 UV1 = new Vector2(0, 0);
        public Vector2 UV2 = new Vector2(0, 0);

        // RGBA
        public byte[] VertexColor = new byte[] { 255, 255, 255, 255 };

        // BoneIds and Weights.  FFXIV Vertices can only be affected by a maximum of 4 bones.
        public byte[] BoneIds = new byte[4];
        public byte[] Weights = new byte[4];

        public static bool operator ==(TTVertex a, TTVertex b)
        {
            // Memberwise equality.
            if (a.Position != b.Position) return false;
            if (a.Normal != b.Normal) return false;
            if (a.Binormal != b.Binormal) return false;
            if (a.Handedness != b.Handedness) return false;
            if (a.UV1 != b.UV1) return false;
            if (a.UV2 != b.UV2) return false;

            for(var ci = 0; ci < 4; ci++)
            {
                if (a.VertexColor[ci] != b.VertexColor[ci]) return false;
                if (a.BoneIds[ci] != b.BoneIds[ci]) return false;
                if (a.Weights[ci] != b.Weights[ci]) return false;

            }

            return true;
        }

        public static bool operator !=(TTVertex a, TTVertex b)
        {
            return !(a == b);
        }

        public override bool Equals(object obj)
        {
            if (obj.GetType() != typeof(TTVertex)) return false;
            var b = (TTVertex)obj;
            return b == this;
        }
    }


    /// <summary>
    /// Class representing the base infromation for a Mesh Part, unrelated
    /// to the Item or anything else above the level of the base 3D model.
    /// </summary>
    public class TTMeshPart
    {
        // Purely semantic/not guaranteed to be unique.
        public string Name = null;

        // List of fully qualified TT/SE style vertices.
        public List<TTVertex> Vertices = new List<TTVertex>();

        // List of Vertex IDs that make up the triangles of the mesh.
        public List<int> TriangleIndices = new List<int>();

        // List of Attributes attached to this part.
        public HashSet<string> Attributes = new HashSet<string>();

    }

    /// <summary>
    /// Class representing a shape data part.
    /// A MeshGroup may have any amount of these, including
    /// multiple that have the same shape name.
    /// </summary>
    public class TTShapePart
    {
        /// <summary>
        /// The raw shp_ identifier.
        /// </summary>
        public string Name;

        /// <summary>
        /// The list of vertices this Shape introduces.
        /// </summary>
        public List<TTVertex> Vertices = new List<TTVertex>();

        /// <summary>
        /// Dictionary of [Mesh Level Index #] => [Shape Part Vertex # to replace that Index's Value with] 
        /// </summary>
        public Dictionary<int, int> Replacements = new Dictionary<int, int>();
    }

    /// <summary>
    /// Class representing a mesh group in TexTools
    /// At the FFXIV level, all the parts are crushed down together into one
    /// Singular 'Mesh'.
    /// </summary>
    public class TTMeshGroup
    {
        public List<TTMeshPart> Parts = new List<TTMeshPart>();

        /// <summary>
        /// Material used by this Mesh Group.
        /// </summary>
        public string Material;

        
        /// <summary>
        /// Purely semantic.
        /// </summary>
        public string Name;


        /// <summary>
        /// List of bones used by this mesh group's vertices.
        /// </summary>
        public List<string> Bones = new List<string>();


        public List<TTShapePart> ShapeParts = new List<TTShapePart>();

        /// <summary>
        /// Accessor for the full unified MeshGroup level Vertex list.
        /// </summary>
        /// <param name="id"></param>
        /// <returns></returns>
        public TTVertex GetVertexAt(int id)
        {
            if (Parts.Count == 0)
                return null;

            var startingOffset = 0;
            TTMeshPart part = Parts[0];
            foreach(var p in Parts)
            {
                if(startingOffset + p.Vertices.Count < id)
                {
                    startingOffset += p.Vertices.Count;
                } else
                {
                    part = p;
                    break;
                }
            }

            var realId = id - startingOffset;
            return part.Vertices[realId];
        }

        /// <summary>
        /// Accessor for the full unified MeshGroup level Index list
        /// Also corrects the resultant Index to point to the MeshGroup level Vertex list.
        /// </summary>
        /// <param name="id"></param>
        /// <returns></returns>
        public int GetIndexAt(int id)
        {
            if (Parts.Count == 0)
                return -1;

            var startingOffset = 0;
            var partId = 0;
            for(var i = 0; i < Parts.Count; i++)
            {
                var p = Parts[i];
                if (startingOffset + p.TriangleIndices.Count <= id)
                {
                    startingOffset += p.TriangleIndices.Count;
                }
                else
                {
                    partId = i;
                    break;
                }
            }
            var part = Parts[partId];
            var realId = id - startingOffset;
            var realVertexId = part.TriangleIndices[realId];

            var offsets = PartVertexOffsets;
            var modifiedVertexId = realVertexId + offsets[partId];
            return modifiedVertexId;

        }

        /// <summary>
        /// When stacked together, this is the list of points which the Triangle Index pointer would start for each part.
        /// </summary>
        public List<int> PartIndexOffsets
        {
            get
            {
                var list = new List<int>();
                var offset = 0;
                foreach (var p in Parts)
                {
                    list.Add(offset);
                    offset += p.TriangleIndices.Count;
                }
                return list;
            }
        }

        /// <summary>
        /// When stacked together, this is the list of points which the Vertex pointer would start for each part.
        /// </summary>
        public List<int> PartVertexOffsets
        {
            get
            {
                var list = new List<int>();
                var offset = 0;
                foreach (var p in Parts)
                {
                    list.Add(offset);
                    offset += p.Vertices.Count;
                }
                return list;
            }
        }

        public uint VertexCount
        {
            get
            {
                uint count = 0;
                foreach (var p in Parts)
                {
                    count += (uint)p.Vertices.Count;
                }
                return count;
            }
        }
        public uint IndexCount
        {
            get
            {
                uint count = 0;
                foreach (var p in Parts)
                {
                    count += (uint)p.TriangleIndices.Count;
                }
                return count;
            }
        }
    }


    /// <summary>
    /// Class representing the base information for a 3D Model, unrelated to the 
    /// item or anything else that it's associated with.  This should be writeable
    /// into the FFXIV file system with some calculation, but is primarly a class
    /// for I/O with importers/exporters, and should not contain information like
    /// padding bytes or unknown bytes unless this is data the end user can 
    /// manipulate to some effect.
    /// </summary>
    public class TTModel
    {
        /// <summary>
        /// The internal or external file path where this TTModel originated from.
        /// </summary>
        public string Source = "";

        /// <summary>
        /// The Mesh groups and parts of this mesh.
        /// </summary>
        public List<TTMeshGroup> MeshGroups = new List<TTMeshGroup>();


        #region Calculated Properties

        /// <summary>
        /// Is this TTModel populated from an internal file, or external?
        /// </summary>
        public bool IsInternal
        {
            get
            {
                var regex = new Regex("\\.mdl$");
                var match = regex.Match(Source);
                return match.Success;
            }
        }

        /// <summary>
        /// Readonly list of bones that are used in this model.
        /// </summary>
        public List<string> Bones
        {
            get
            {
                var ret = new SortedSet<string>();
                foreach (var m in MeshGroups)
                {
                    foreach(var b in m.Bones)
                    {
                        ret.Add(b);
                    }
                }
                return ret.ToList();
            }
        }

        /// <summary>
        /// Readonly list of Materials used in this model.
        /// </summary>
        public List<string> Materials
        {
            get
            {
                var ret = new SortedSet<string>();
                foreach(var m in MeshGroups)
                {
                    if (m.Material != null)
                    {
                        ret.Add(m.Material);
                    }
                }
                return ret.ToList();
            }
        }

        /// <summary>
        /// Readonly list of attributes used by this model.
        /// </summary>
        public List<string> Attributes
        {
            get
            {
                var ret = new SortedSet<string>();
                foreach( var m in MeshGroups)
                {
                    foreach(var p in m.Parts)
                    {
                        foreach(var a in p.Attributes)
                        {
                            ret.Add(a);
                        }
                    }
                }
                return ret.ToList();
            }
        }


        /// <summary>
        /// Whether or not to write Shape data to the resulting MDL.
        /// </summary>
        public bool HasShapeData
        {
            get
            {
                return MeshGroups.Any(x => x.ShapeParts.Count > 0);
            }
        }
        
        /// <summary>
        /// List of all shape names used in the model.
        /// </summary>
        public List<string> ShapeNames
        {
            get
            {
                var shapes = new SortedSet<string>();
                foreach(var m in MeshGroups)
                {
                    foreach(var p in m.ShapeParts)
                    {
                        shapes.Add(p.Name);
                    }
                }
                return shapes.ToList();
            }
        }
        
        /// <summary>
        /// Total # of Shape Parts
        /// </summary>
        public short ShapePartCount
        {
            get
            {
                short sum = 0;
                foreach(var m in MeshGroups)
                {
                    sum += (short) m.ShapeParts.Count;
                }
                return sum;
            }
        }

        /// <summary>
        /// Total Shape Data (Index) Entries
        /// </summary>
        public short ShapeDataCount
        {
            get
            {
                short sum = 0;
                foreach (var m in MeshGroups)
                {
                    foreach(var p in m.ShapeParts)
                    {
                        sum += (short)p.Replacements.Count;
                    }
                }
                return sum;
            }
        }

        /// <summary>
        /// Per-Shape sum of parts; matches up by index to ShapeNames.
        /// </summary>
        /// <returns></returns>
        public List<short> ShapePartCounts
        {
            get
            {
                var counts = new List<short>(new short[ShapeNames.Count]);

                foreach (var m in MeshGroups)
                {
                    foreach (var p in m.ShapeParts)
                    {
                        var idx = ShapeNames.IndexOf(p.Name);
                        counts[idx]++;
                    }
                }
                return counts;
            }
        }

        /// <summary>
        /// List of all the Shape Parts in the mesh, grouped by Shape Name order.
        /// (Matches up with ShapePartCounts)
        /// </summary>
        public List<(TTShapePart Part, int MeshId)> ShapeParts
        {
            get
            {
                var byShape = new Dictionary<string, List<(TTShapePart Part, int MeshId)>>();

                var mIdx = 0;
                foreach (var m in MeshGroups)
                {
                    foreach (var p in m.ShapeParts)
                    {
                        if(!byShape.ContainsKey(p.Name))
                        {
                            byShape.Add(p.Name, new List<(TTShapePart Part, int MeshId)>());
                        }
                        byShape[p.Name].Add((p, mIdx));
                    }
                    mIdx++;
                }

                var ret = new List<(TTShapePart Part, int MeshId)>();
                foreach(var name in ShapeNames)
                {
                    ret.AddRange(byShape[name]);
                }
                return ret;
            }
        }

        /// <summary>
        /// Whether or not this Model actually has animation/weight data.
        /// </summary>
        public bool HasWeights
        {
            get
            {
                foreach (var m in MeshGroups)
                {
                    if (m.Bones.Count > 0)
                    {
                        return true;
                    }
                }
                return false;
            }
        }

        /// <summary>
        /// Sum count of Vertices in this model.
        /// </summary>
        public uint VertexCount
        {
            get
            {
                uint count = 0;
                foreach (var m in MeshGroups)
                {
                    count += (uint)m.VertexCount;
                }
                return count;
            }
        }

        /// <summary>
        /// Sum count of Indices in this model.
        /// </summary>
        public uint IndexCount
        {
            get
            {
                uint count = 0;
                foreach (var m in MeshGroups)
                {
                    count += (uint)m.IndexCount;
                }
                return count;
            }
        }


        /// <summary>
        /// Creates a bone set from the model and group information.
        /// </summary>
        /// <param name="PartNumber"></param>
        public List<byte> GetBoneSet(int groupNumber)
        {
            var fullList = Bones;
            var partial = MeshGroups[groupNumber].Bones;

            var result = new List<byte>(new byte[128]);

            if(partial.Count > 64)
            {
                throw new InvalidDataException("Individual Mesh groups cannot reference more than 64 bones.");
            }

            // This is essential a translation table of [mesh group bone index] => [full model bone index]
            for (int i = 0; i < partial.Count; i++)
            {
                var b = BitConverter.GetBytes(((short) fullList.IndexOf(partial[i])));
                IOUtil.ReplaceBytesAt(result, b, i * 2);
            }

            result.AddRange(BitConverter.GetBytes(partial.Count));

            return result;
        }

        /// <summary>
        /// Gets the material index for a given group, based on model and group information.
        /// </summary>
        /// <param name="groupNumber"></param>
        /// <returns></returns>
        public short GetMaterialIndex(int groupNumber) {
            
            // Sanity check
            if (MeshGroups.Count <= groupNumber) return 0;

            var m = MeshGroups[groupNumber];

            
            short index = (short)Materials.IndexOf(m.Material);

            return index > 0 ? index : (short)0; 
        }

        /// <summary>
        /// Retrieves the bitmask value for a part's attributes, based on part and model settings.
        /// </summary>
        /// <param name="groupNumber"></param>
        /// <returns></returns>
        public uint GetAttributeBitmask(int groupNumber, int partNumber)
        {
            var allAttributes = Attributes;
            if(allAttributes.Count > 32)
            {
                throw new InvalidDataException("Models cannot have more than 32 total attributes.");
            }
            uint mask = 0;

            var partAttributes = MeshGroups[groupNumber].Parts[partNumber].Attributes;

            uint bit = 1;
            for(int i = 0; i < allAttributes.Count; i++)
            {
                var a = allAttributes[i];
                bit = (uint)1 << i;

                if(partAttributes.Contains(a))
                {
                    mask = (uint)(mask | bit);
                }
                
            }

            return mask;
        }


        /// <summary>
        /// Retreives the raw XivMdl entry that was used to populate this TTModel, if it exists.
        /// </summary>
        /// <returns></returns>
        public async Task<XivMdl> GetRawMdl(Mdl _mdl)
        {
            if (!IsInternal) return null;
            return await _mdl.GetRawMdlData(Source);
        }
        #endregion

        #region Major Public Functions

        /// <summary>
        /// Loads a TTModel file from a given SQLite3 DB filepath.
        /// </summary>
        /// <param name="filePath"></param>
        /// <returns></returns>
        public static TTModel LoadFromFile(string filePath, Action<bool, string> loggingFunction = null)
        {
            if (loggingFunction == null)
            {
                loggingFunction = ModelModifiers.NoOp;
            }

            var connectionString = "Data Source=" + filePath + ";Pooling=False;";
            TTModel model = new TTModel();
            model.Source = filePath;

            // Spawn a DB connection to do the raw queries.
            using (var db = new SQLiteConnection(connectionString))
            {
                db.Open();
                // Using statements help ensure we don't accidentally leave any connections open and lock the file handle.

                // Load Mesh Groups
                var query = "select * from meshes order by mesh asc;";
                using (var cmd = new SQLiteCommand(query, db))
                {
                    using (var reader = new CacheReader(cmd.ExecuteReader()))
                    {
                        while (reader.NextRow())
                        {
                            var meshNum = reader.GetInt32("mesh");

                            // Spawn mesh groups as needed.
                            while (model.MeshGroups.Count <= meshNum)
                            {
                                model.MeshGroups.Add(new TTMeshGroup());
                            }

                            model.MeshGroups[meshNum].Name = reader.GetString("name");
                        }
                    }
                }


                // Load Mesh Parts
                query = "select * from parts order by mesh asc, part asc;";
                using (var cmd = new SQLiteCommand(query, db))
                {
                    using (var reader = new CacheReader(cmd.ExecuteReader()))
                    {
                        while (reader.NextRow())
                        {
                            var meshNum = reader.GetInt32("mesh");
                            var partNum = reader.GetInt32("part");

                            // Spawn mesh groups if needed.
                            while(model.MeshGroups.Count <= meshNum)
                            {
                                model.MeshGroups.Add(new TTMeshGroup());
                            }

                            // Spawn parts as needed.
                            while(model.MeshGroups[meshNum].Parts.Count <= partNum)
                            {
                                model.MeshGroups[meshNum].Parts.Add(new TTMeshPart());

                            }

                            model.MeshGroups[meshNum].Parts[partNum].Name = reader.GetString("name");
                        }
                    }
                }

                // Load Bones
                query = "select * from bones where mesh >= 0 order by mesh asc, bone_id asc;";
                using (var cmd = new SQLiteCommand(query, db))
                {
                    using (var reader = new CacheReader(cmd.ExecuteReader()))
                    {
                        while (reader.NextRow())
                        {
                            var meshId = reader.GetInt32("mesh");
                            model.MeshGroups[meshId].Bones.Add(reader.GetString("name"));
                        }
                    }
                }

            }

            // Loop for each part, to populate their internal data structures.
            for (var mId = 0; mId < model.MeshGroups.Count; mId++)
            {
                var m = model.MeshGroups[mId];
                for (var pId = 0; pId < m.Parts.Count; pId++)
                {
                    var p = m.Parts[pId];
                    var where = new WhereClause();
                    var mWhere = new WhereClause();
                    mWhere.Column = "mesh";
                    mWhere.Value = mId;
                    var pWhere = new WhereClause();
                    pWhere.Column = "part";
                    pWhere.Value = pId;

                    where.Inner.Add(mWhere);
                    where.Inner.Add(pWhere);

                    // Load Vertices
                    // The reader handles coalescing the null types for us.
                    p.Vertices = BuildListFromTable(connectionString, "vertices", where, async (reader) =>
                    {
                        var vertex = new TTVertex();

                        // Positions
                        vertex.Position.X = reader.GetFloat("position_x");
                        vertex.Position.Y = reader.GetFloat("position_y");
                        vertex.Position.Z = reader.GetFloat("position_z");

                        // Normals
                        vertex.Normal.X = reader.GetFloat("normal_x");
                        vertex.Normal.Y = reader.GetFloat("normal_y");
                        vertex.Normal.Z = reader.GetFloat("normal_z");

                        // Vertex Colors - Vertex color is RGBA
                        vertex.VertexColor[0] = (byte)(Math.Round(reader.GetFloat("color_r") * 255));
                        vertex.VertexColor[1] = (byte)(Math.Round(reader.GetFloat("color_g") * 255));
                        vertex.VertexColor[2] = (byte)(Math.Round(reader.GetFloat("color_b") * 255));
                        vertex.VertexColor[3] = (byte)(Math.Round(reader.GetFloat("color_a") * 255));

                        // UV Coordinates
                        vertex.UV1.X = reader.GetFloat("uv_1_u");
                        vertex.UV1.Y = reader.GetFloat("uv_1_v");
                        vertex.UV2.X = reader.GetFloat("uv_2_u");
                        vertex.UV2.Y = reader.GetFloat("uv_2_v");

                        // Bone Ids
                        vertex.BoneIds[0] = (byte)(reader.GetByte("bone_1_id"));
                        vertex.BoneIds[1] = (byte)(reader.GetByte("bone_2_id"));
                        vertex.BoneIds[2] = (byte)(reader.GetByte("bone_3_id"));
                        vertex.BoneIds[3] = (byte)(reader.GetByte("bone_4_id"));

                        // Weights
                        vertex.Weights[0] = (byte)(Math.Round(reader.GetFloat("bone_1_weight") * 255));
                        vertex.Weights[1] = (byte)(Math.Round(reader.GetFloat("bone_2_weight") * 255));
                        vertex.Weights[2] = (byte)(Math.Round(reader.GetFloat("bone_3_weight") * 255));
                        vertex.Weights[3] = (byte)(Math.Round(reader.GetFloat("bone_4_weight") * 255));

                        return vertex;
                    }).GetAwaiter().GetResult();

                    p.TriangleIndices = BuildListFromTable(connectionString, "indices", where, async (reader) =>
                    {
                        try
                        {
                            return reader.GetInt32("vertex_id");
                        } catch(Exception ex)
                        {
                            throw ex;
                        }
                    }).GetAwaiter().GetResult();
                }
            }

            foreach(var m in model.MeshGroups)
            {
                // Meshes must have at least one part.
                if(m.Parts.Count == 0)
                {
                    var part = new TTMeshPart();
                    part.Name = "Part 0";
                    m.Parts.Add(part);
                }

                if(m.Bones.Count == 0)
                {
                    // Meshes must have at least one bone in their bone set if the model uses bones.
                    m.Bones.Add("n_root");
                }
            }

            // Convert the model to FFXIV's internal weirdness.
            ModelModifiers.MakeImportReady(model, loggingFunction);
            return model;
        }


        /// <summary>
        /// Saves the TTModel to a .DB file for use with external importers/exporters.
        /// </summary>
        /// <param name="filePath"></param>
        /// <param name="loggingFunction"></param>
        public void SaveToFile(string filePath, Action<bool, string> loggingFunction = null)
        {
            if (loggingFunction == null)
            {
                loggingFunction = ModelModifiers.NoOp;
            }
            File.Delete(filePath);
            var directory = Path.GetDirectoryName(filePath);

            ModelModifiers.MakeExportReady(this, loggingFunction);

            var connectionString = "Data Source=" + filePath + ";Pooling=False;";
            try
            {
                var boneDict = ResolveBoneHeirarchy(loggingFunction);

                const string creationScript = "CreateImportDB.sql";
                // Spawn a DB connection to do the raw queries.
                // Using statements help ensure we don't accidentally leave any connections open and lock the file handle.
                using (var db = new SQLiteConnection(connectionString))
                {
                    db.Open();

                    // Create the DB
                    var lines = File.ReadAllLines("Resources\\SQL\\" + creationScript);
                    var sqlCmd = String.Join("\n", lines);

                    using (var cmd = new SQLiteCommand(sqlCmd, db))
                    {
                        cmd.ExecuteScalar();
                    }

                    // Write the Data.
                    using (var transaction = db.BeginTransaction())
                    {

                        // Metadata.
                        var query = @"insert into meta (key, value) values ($key, $value)";
                        using (var cmd = new SQLiteCommand(query, db))
                        {
                            // FFXIV stores stuff in Meters.
                            cmd.Parameters.AddWithValue("key", "unit");
                            cmd.Parameters.AddWithValue("value", "meter");
                            cmd.ExecuteScalar();

                            // Application that created the db.
                            cmd.Parameters.AddWithValue("key", "application");
                            cmd.Parameters.AddWithValue("value", "ffxiv_tt");
                            cmd.ExecuteScalar();


                            cmd.Parameters.AddWithValue("key", "version");
                            cmd.Parameters.AddWithValue("value", typeof(XivCache).Assembly.GetName().Version);
                            cmd.ExecuteScalar();

                            // Axis information
                            cmd.Parameters.AddWithValue("key", "up");
                            cmd.Parameters.AddWithValue("value", "y");
                            cmd.ExecuteScalar();

                            cmd.Parameters.AddWithValue("key", "front");
                            cmd.Parameters.AddWithValue("value", "z");
                            cmd.ExecuteScalar();

                            cmd.Parameters.AddWithValue("key", "handedness");
                            cmd.Parameters.AddWithValue("value", "r");
                            cmd.ExecuteScalar();


                            // FFXIV stores stuff in Meters.
                            cmd.Parameters.AddWithValue("key", "root_name");
                            cmd.Parameters.AddWithValue("value", Path.GetFileNameWithoutExtension(Source));
                            cmd.ExecuteScalar();

                        }

                        // Skeleton
                        query = @"insert into skeleton (name, parent, matrix_0, matrix_1, matrix_2, matrix_3, matrix_4, matrix_5, matrix_6, matrix_7, matrix_8, matrix_9, matrix_10, matrix_11, matrix_12, matrix_13, matrix_14, matrix_15) 
                                             values ($name, $parent, $matrix_0, $matrix_1, $matrix_2, $matrix_3, $matrix_4, $matrix_5, $matrix_6, $matrix_7, $matrix_8, $matrix_9, $matrix_10, $matrix_11, $matrix_12, $matrix_13, $matrix_14, $matrix_15);";

                        using (var cmd = new SQLiteCommand(query, db))
                        {
                            foreach (var b in boneDict)
                            {
                                var parent = boneDict.FirstOrDefault(x => x.Value.BoneNumber == b.Value.BoneParent);
                                var parentName = parent.Key == null ? null : parent.Key;
                                cmd.Parameters.AddWithValue("name", b.Value.BoneName);
                                cmd.Parameters.AddWithValue("parent", parentName);

                                for (int i = 0; i < 16; i++)
                                {
                                    cmd.Parameters.AddWithValue("matrix_" + i.ToString(), b.Value.PoseMatrix[i]);
                                }

                                cmd.ExecuteScalar();
                            }
                        }

                        var modelIdx = 0;
                        var models = new List<string>() { Path.GetFileNameWithoutExtension(Source) };
                        foreach (var model in models)
                        {
                            query = @"insert into models (model, name) values ($model, $name);";
                            using (var cmd = new SQLiteCommand(query, db))
                            {
                                cmd.Parameters.AddWithValue("model", modelIdx);
                                cmd.Parameters.AddWithValue("name", model);
                                cmd.ExecuteScalar();

                            }
                            modelIdx++;
                        }

                        var matIdx = 0;
                        foreach(var material in Materials)
                        {
                            // Materials
                            query = @"insert into materials (material_id, name, diffuse, normal, specular, opacity, emissive) values ($material_id, $name, $diffuse, $normal, $specular, $opacity, $emissive);";
                            using (var cmd = new SQLiteCommand(query, db))
                            {
                                var mtrl_prefix = directory + "\\" + Path.GetFileNameWithoutExtension(material.Substring(1)) + "_";
                                var mtrl_suffix = ".png";
                                var name = material;
                                try
                                {
                                    name = Path.GetFileNameWithoutExtension(material);
                                } catch
                                {

                                }
                                cmd.Parameters.AddWithValue("material_id", matIdx);
                                cmd.Parameters.AddWithValue("name", name);
                                cmd.Parameters.AddWithValue("diffuse", mtrl_prefix + "d" + mtrl_suffix);
                                cmd.Parameters.AddWithValue("normal", mtrl_prefix + "n" + mtrl_suffix);
                                cmd.Parameters.AddWithValue("specular", mtrl_prefix + "s" + mtrl_suffix);
                                cmd.Parameters.AddWithValue("emissive", mtrl_prefix + "e" + mtrl_suffix);
                                cmd.Parameters.AddWithValue("opacity", mtrl_prefix + "o" + mtrl_suffix);
                                cmd.ExecuteScalar();
                            }
                            matIdx++;
                        }

                        var meshIdx = 0;
                        foreach (var m in MeshGroups)
                        {
                            // Bones
                            query = @"insert into bones (mesh, bone_id, name) values ($mesh, $bone_id, $name);";
                            var bIdx = 0;
                            foreach (var b in m.Bones)
                            {
                                using (var cmd = new SQLiteCommand(query, db))
                                {
                                    cmd.Parameters.AddWithValue("name", b);
                                    cmd.Parameters.AddWithValue("bone_id", bIdx);
                                    cmd.Parameters.AddWithValue("parent_id", null);
                                    cmd.Parameters.AddWithValue("mesh", meshIdx);
                                    cmd.ExecuteScalar();
                                }
                                bIdx++;
                            }


                            // Groups
                            query = @"insert into meshes (mesh, name, material_id, model) values ($mesh, $name, $material_id, $model);";
                            using (var cmd = new SQLiteCommand(query, db))
                            {
                                cmd.Parameters.AddWithValue("name", m.Name);
                                cmd.Parameters.AddWithValue("mesh", meshIdx);

                                // This is always 0 for now.  Support element for Liinko's work on multi-model export.
                                cmd.Parameters.AddWithValue("model", 0);
                                cmd.Parameters.AddWithValue("material_id", GetMaterialIndex(meshIdx));
                                cmd.ExecuteScalar();
                            }


                            // Parts
                            var partIdx = 0;
                            foreach (var p in m.Parts)
                            {
                                // Parts
                                query = @"insert into parts (mesh, part, name) values ($mesh, $part, $name);";
                                using (var cmd = new SQLiteCommand(query, db))
                                {
                                    cmd.Parameters.AddWithValue("name", p.Name);
                                    cmd.Parameters.AddWithValue("part", partIdx);
                                    cmd.Parameters.AddWithValue("mesh", meshIdx);
                                    cmd.ExecuteScalar();
                                }

                                // Vertices
                                var vIdx = 0;
                                foreach (var v in p.Vertices)
                                {
                                    query = @"insert into vertices ( mesh,  part,  vertex_id,  position_x,  position_y,  position_z,  normal_x,  normal_y,  normal_z,  color_r,  color_g,  color_b,  color_a,  uv_1_u,  uv_1_v,  uv_2_u,  uv_2_v,  bone_1_id,  bone_1_weight,  bone_2_id,  bone_2_weight,  bone_3_id,  bone_3_weight,  bone_4_id,  bone_4_weight) 
                                                        values ($mesh, $part, $vertex_id, $position_x, $position_y, $position_z, $normal_x, $normal_y, $normal_z, $color_r, $color_g, $color_b, $color_a, $uv_1_u, $uv_1_v, $uv_2_u, $uv_2_v, $bone_1_id, $bone_1_weight, $bone_2_id, $bone_2_weight, $bone_3_id, $bone_3_weight, $bone_4_id, $bone_4_weight);";
                                    using (var cmd = new SQLiteCommand(query, db))
                                    {
                                        cmd.Parameters.AddWithValue("part", partIdx);
                                        cmd.Parameters.AddWithValue("mesh", meshIdx);
                                        cmd.Parameters.AddWithValue("vertex_id", vIdx);

                                        cmd.Parameters.AddWithValue("position_x", v.Position.X);
                                        cmd.Parameters.AddWithValue("position_y", v.Position.Y);
                                        cmd.Parameters.AddWithValue("position_z", v.Position.Z);

                                        cmd.Parameters.AddWithValue("normal_x", v.Normal.X);
                                        cmd.Parameters.AddWithValue("normal_y", v.Normal.Y);
                                        cmd.Parameters.AddWithValue("normal_z", v.Normal.Z);

                                        cmd.Parameters.AddWithValue("color_r", v.VertexColor[0] / 255f);
                                        cmd.Parameters.AddWithValue("color_g", v.VertexColor[1] / 255f);
                                        cmd.Parameters.AddWithValue("color_b", v.VertexColor[2] / 255f);
                                        cmd.Parameters.AddWithValue("color_a", v.VertexColor[3] / 255f);

                                        cmd.Parameters.AddWithValue("uv_1_u", v.UV1.X);
                                        cmd.Parameters.AddWithValue("uv_1_v", v.UV1.Y);
                                        cmd.Parameters.AddWithValue("uv_2_u", v.UV2.X);
                                        cmd.Parameters.AddWithValue("uv_2_v", v.UV2.Y);


                                        cmd.Parameters.AddWithValue("bone_1_id", v.BoneIds[0]);
                                        cmd.Parameters.AddWithValue("bone_1_weight", v.Weights[0] / 255f);

                                        cmd.Parameters.AddWithValue("bone_2_id", v.BoneIds[1]);
                                        cmd.Parameters.AddWithValue("bone_2_weight", v.Weights[1] / 255f);

                                        cmd.Parameters.AddWithValue("bone_3_id", v.BoneIds[2]);
                                        cmd.Parameters.AddWithValue("bone_3_weight", v.Weights[2] / 255f);

                                        cmd.Parameters.AddWithValue("bone_4_id", v.BoneIds[3]);
                                        cmd.Parameters.AddWithValue("bone_4_weight", v.Weights[3] / 255f);

                                        cmd.ExecuteScalar();
                                        vIdx++;
                                    }
                                }

                                // Indices
                                for (var i = 0; i < p.TriangleIndices.Count; i++)
                                {
                                    query = @"insert into indices (mesh, part, index_id, vertex_id) values ($mesh, $part, $index_id, $vertex_id);";
                                    using (var cmd = new SQLiteCommand(query, db))
                                    {
                                        cmd.Parameters.AddWithValue("part", partIdx);
                                        cmd.Parameters.AddWithValue("mesh", meshIdx);
                                        cmd.Parameters.AddWithValue("index_id", i);
                                        cmd.Parameters.AddWithValue("vertex_id", p.TriangleIndices[i]);
                                        cmd.ExecuteScalar();
                                    }
                                }

                                partIdx++;
                            }

                            meshIdx++;


                        }
                        transaction.Commit();
                    }
                }
            } catch(Exception Ex)
            {
                ModelModifiers.MakeImportReady(this, loggingFunction);
                throw;
            }

            // Undo the export ready at the start.
            ModelModifiers.MakeImportReady(this, loggingFunction);
        }

        /// <summary>
        /// Saves a TTModel to a .DB file for use with external importers/exporters.
        /// </summary>
        /// <param name="filePath"></param>
        /// <param name="loggingFunction"></param>
        public void SaveFullToFile(string filePath, string raceId, Action<bool, string> loggingFunction = null)
        {
            if (loggingFunction == null)
            {
                loggingFunction = ModelModifiers.NoOp;
            }

            var directory = Path.GetDirectoryName(filePath);

            ModelModifiers.MakeExportReady(this, loggingFunction);

            var connectionString = "Data Source=" + filePath + ";Pooling=False;";
            try
            {
                var boneDict = ResolveBoneHeirarchy(loggingFunction, raceId);

                // Spawn a DB connection to do the raw queries.
                // Using statements help ensure we don't accidentally leave any connections open and lock the file handle.
                using (var db = new SQLiteConnection(connectionString))
                {
                    db.Open();

                    // Write the Data.
                    using (var transaction = db.BeginTransaction())
                    {
                        // Get the model Ids already in the DB
                        var modelList = new List<int>();
                        var getModelQuery = "SELECT model FROM models";
                        using (var cmd = new SQLiteCommand(getModelQuery, db))
                        {
                            var sqReader = cmd.ExecuteReader();

                            while (sqReader.Read())
                            {
                                modelList.Add(sqReader.GetInt32(0));
                            }
                        }

                        var modelIdx = modelList.Any() ? modelList.Max() + 1 : 0;
                        var modelName = Path.GetFileNameWithoutExtension(Source);

                        //Models
                        var query = @"insert into models (model, name) values ($model, $name);";
                        using (var cmd = new SQLiteCommand(query, db))
                        {
                            cmd.Parameters.AddWithValue("model", modelIdx);
                            cmd.Parameters.AddWithValue("name", modelName);

                            cmd.ExecuteScalar();
                        }

                        // Get the skeleton names already in the DB
                        var skelList = new List<string>();
                        var getSkelQuery = "SELECT name FROM skeleton";
                        using (var cmd = new SQLiteCommand(getSkelQuery, db))
                        {
                            var sqReader = cmd.ExecuteReader();

                            while (sqReader.Read())
                            {
                                skelList.Add(sqReader.GetString(0));
                            }
                        }

                        // Skeleton
                        query = @"insert into skeleton (name, parent, matrix_0, matrix_1, matrix_2, matrix_3, matrix_4, matrix_5, matrix_6, matrix_7, matrix_8, matrix_9, matrix_10, matrix_11, matrix_12, matrix_13, matrix_14, matrix_15) 
                                             values ($name, $parent, $matrix_0, $matrix_1, $matrix_2, $matrix_3, $matrix_4, $matrix_5, $matrix_6, $matrix_7, $matrix_8, $matrix_9, $matrix_10, $matrix_11, $matrix_12, $matrix_13, $matrix_14, $matrix_15);";

                        using (var cmd = new SQLiteCommand(query, db))
                        {
                            foreach (var b in boneDict)
                            {
                                // Skip the bone if it's already in the DB
                                if (skelList.Contains(b.Value.BoneName)) continue;

                                var parent = boneDict.FirstOrDefault(x => x.Value.BoneNumber == b.Value.BoneParent);
                                var parentName = parent.Key == null ? null : parent.Key;
                                cmd.Parameters.AddWithValue("name", b.Value.BoneName);
                                cmd.Parameters.AddWithValue("parent", parentName);

                                for (int i = 0; i < 16; i++)
                                {
                                    cmd.Parameters.AddWithValue("matrix_" + i.ToString(), b.Value.PoseMatrix[i]);
                                }

                                cmd.ExecuteScalar();
                            }
                        }

                        // Get the material ids already in the DB
                        var matIdList = new List<int>();
                        var getMatIdQuery = "SELECT material_id FROM materials";
                        using (var cmd = new SQLiteCommand(getMatIdQuery, db))
                        {
                            var sqReader = cmd.ExecuteReader();

                            while (sqReader.Read())
                            {
                                matIdList.Add(sqReader.GetInt32(0));
                            }
                        }

                        // Start from the last material ID in the DB
                        var matIdx = matIdList.Any() ? matIdList.Max() + 1 : 0; 
                        var tempMatDict = new Dictionary<string, int>();
                        foreach (var material in Materials)
                        {
                            // Materials
                            query = @"insert into materials (material_id, name, diffuse, normal, specular, opacity, emissive) values ($material_id, $name, $diffuse, $normal, $specular, $opacity, $emissive);";
                            using (var cmd = new SQLiteCommand(query, db))
                            {
                                var mtrl_prefix = directory + "\\" + Path.GetFileNameWithoutExtension(material.Substring(1)) + "_";
                                var mtrl_suffix = ".png";
                                var name = material;
                                try
                                {
                                    name = Path.GetFileNameWithoutExtension(material);
                                }
                                catch
                                {

                                }
                                cmd.Parameters.AddWithValue("material_id", matIdx);
                                cmd.Parameters.AddWithValue("name", name);
                                cmd.Parameters.AddWithValue("diffuse", mtrl_prefix + "d" + mtrl_suffix);
                                cmd.Parameters.AddWithValue("normal", mtrl_prefix + "n" + mtrl_suffix);
                                cmd.Parameters.AddWithValue("specular", mtrl_prefix + "s" + mtrl_suffix);
                                cmd.Parameters.AddWithValue("emissive", mtrl_prefix + "e" + mtrl_suffix);
                                cmd.Parameters.AddWithValue("opacity", mtrl_prefix + "o" + mtrl_suffix);
                                cmd.ExecuteScalar();
                            }
                            tempMatDict.Add(Path.GetFileNameWithoutExtension(material), matIdx);
                            matIdx++;
                        }

                        // Get the mesh ids already in the DB for Bones
                        var meshIdList = new List<int>();
                        var getMeshIdQuery = "SELECT mesh FROM bones";
                        using (var cmd = new SQLiteCommand(getMeshIdQuery, db))
                        {
                            var sqReader = cmd.ExecuteReader();

                            while (sqReader.Read())
                            {
                                meshIdList.Add(sqReader.GetInt32(0));
                            }
                        }

                        // Start from the last mesh ID in the DB
                        var meshIdx = meshIdList.Any() ? meshIdList.Max() + 1 : 0;
                        foreach (var m in MeshGroups)
                        {
                            // Bones
                            query = @"insert into bones (mesh, bone_id, name) values ($mesh, $bone_id, $name);";
                            var bIdx = 0;
                            foreach (var b in m.Bones)
                            {
                                using (var cmd = new SQLiteCommand(query, db))
                                {
                                    cmd.Parameters.AddWithValue("name", b);
                                    cmd.Parameters.AddWithValue("bone_id", bIdx);
                                    cmd.Parameters.AddWithValue("parent_id", null);
                                    cmd.Parameters.AddWithValue("mesh", meshIdx);
                                    cmd.ExecuteScalar();
                                }
                                bIdx++;
                            }

                            // Meshes
                            query = @"insert into meshes (mesh, model, name, material_id) values ($mesh, $model, $name, $material_id);";
                            using (var cmd = new SQLiteCommand(query, db))
                            {
                                cmd.Parameters.AddWithValue("name", m.Name);
                                cmd.Parameters.AddWithValue("model", modelIdx);
                                cmd.Parameters.AddWithValue("mesh", meshIdx);
                                cmd.Parameters.AddWithValue("material_id", tempMatDict[Path.GetFileNameWithoutExtension(m.Material)]);
                                cmd.ExecuteScalar();
                            }


                            // Parts
                            var partIdx = 0;
                            foreach (var p in m.Parts)
                            {
                                // Parts
                                query = @"insert into parts (mesh, part, name) values ($mesh, $part, $name);";
                                using (var cmd = new SQLiteCommand(query, db))
                                {
                                    cmd.Parameters.AddWithValue("name", p.Name);
                                    cmd.Parameters.AddWithValue("part", partIdx);
                                    cmd.Parameters.AddWithValue("mesh", meshIdx);
                                    cmd.ExecuteScalar();
                                }

                                // Vertices
                                var vIdx = 0;
                                foreach (var v in p.Vertices)
                                {
                                    query = @"insert into vertices ( mesh,  part,  vertex_id,  position_x,  position_y,  position_z,  normal_x,  normal_y,  normal_z,  color_r,  color_g,  color_b,  color_a,  uv_1_u,  uv_1_v,  uv_2_u,  uv_2_v,  bone_1_id,  bone_1_weight,  bone_2_id,  bone_2_weight,  bone_3_id,  bone_3_weight,  bone_4_id,  bone_4_weight) 
                                                        values ($mesh, $part, $vertex_id, $position_x, $position_y, $position_z, $normal_x, $normal_y, $normal_z, $color_r, $color_g, $color_b, $color_a, $uv_1_u, $uv_1_v, $uv_2_u, $uv_2_v, $bone_1_id, $bone_1_weight, $bone_2_id, $bone_2_weight, $bone_3_id, $bone_3_weight, $bone_4_id, $bone_4_weight);";
                                    using (var cmd = new SQLiteCommand(query, db))
                                    {
                                        cmd.Parameters.AddWithValue("part", partIdx);
                                        cmd.Parameters.AddWithValue("mesh", meshIdx);
                                        cmd.Parameters.AddWithValue("vertex_id", vIdx);

                                        cmd.Parameters.AddWithValue("position_x", v.Position.X);
                                        cmd.Parameters.AddWithValue("position_y", v.Position.Y);
                                        cmd.Parameters.AddWithValue("position_z", v.Position.Z);

                                        cmd.Parameters.AddWithValue("normal_x", v.Normal.X);
                                        cmd.Parameters.AddWithValue("normal_y", v.Normal.Y);
                                        cmd.Parameters.AddWithValue("normal_z", v.Normal.Z);

                                        cmd.Parameters.AddWithValue("color_r", v.VertexColor[0] / 255f);
                                        cmd.Parameters.AddWithValue("color_g", v.VertexColor[1] / 255f);
                                        cmd.Parameters.AddWithValue("color_b", v.VertexColor[2] / 255f);
                                        cmd.Parameters.AddWithValue("color_a", v.VertexColor[3] / 255f);

                                        cmd.Parameters.AddWithValue("uv_1_u", v.UV1.X);
                                        cmd.Parameters.AddWithValue("uv_1_v", v.UV1.Y);
                                        cmd.Parameters.AddWithValue("uv_2_u", v.UV2.X);
                                        cmd.Parameters.AddWithValue("uv_2_v", v.UV2.Y);


                                        cmd.Parameters.AddWithValue("bone_1_id", v.BoneIds[0]);
                                        cmd.Parameters.AddWithValue("bone_1_weight", v.Weights[0] / 255f);

                                        cmd.Parameters.AddWithValue("bone_2_id", v.BoneIds[1]);
                                        cmd.Parameters.AddWithValue("bone_2_weight", v.Weights[1] / 255f);

                                        cmd.Parameters.AddWithValue("bone_3_id", v.BoneIds[2]);
                                        cmd.Parameters.AddWithValue("bone_3_weight", v.Weights[2] / 255f);

                                        cmd.Parameters.AddWithValue("bone_4_id", v.BoneIds[3]);
                                        cmd.Parameters.AddWithValue("bone_4_weight", v.Weights[3] / 255f);

                                        cmd.ExecuteScalar();
                                        vIdx++;
                                    }
                                }

                                // Indices
                                for (var i = 0; i < p.TriangleIndices.Count; i++)
                                {
                                    query = @"insert into indices (mesh, part, index_id, vertex_id) values ($mesh, $part, $index_id, $vertex_id);";
                                    using (var cmd = new SQLiteCommand(query, db))
                                    {
                                        cmd.Parameters.AddWithValue("part", partIdx);
                                        cmd.Parameters.AddWithValue("mesh", meshIdx);
                                        cmd.Parameters.AddWithValue("index_id", i);
                                        cmd.Parameters.AddWithValue("vertex_id", p.TriangleIndices[i]);
                                        cmd.ExecuteScalar();
                                    }
                                }

                                partIdx++;
                            }

                            meshIdx++;


                        }
                        transaction.Commit();
                    }
                }
            }
            catch (Exception Ex)
            {
                ModelModifiers.MakeImportReady(this, loggingFunction);
                throw Ex;
            }

            // Undo the export ready at the start.
            ModelModifiers.MakeImportReady(this, loggingFunction);
        }

        /// <summary>
        /// Create the DB and set the Meta Data for the full model
        /// </summary>
        /// <param name="filePath">The DB file path</param>
        /// <param name="fullModelName">The name of the full model</param>
        public void SetFullModelDBMetaData(string filePath, string fullModelName)
        {
            var connectionString = "Data Source=" + filePath + ";Pooling=False;";

            try
            {
                const string creationScript = "CreateImportDB.sql";

                using (var db = new SQLiteConnection(connectionString))
                {
                    db.Open();

                    // Create the DB
                    var lines = File.ReadAllLines("Resources\\SQL\\" + creationScript);
                    var sqlCmd = String.Join("\n", lines);

                    using (var cmd = new SQLiteCommand(sqlCmd, db))
                    {
                        cmd.ExecuteScalar();
                    }

                    using (var transaction = db.BeginTransaction())
                    {
                        // Metadata.
                        var query = @"insert into meta (key, value) values ($key, $value)";
                        using (var cmd = new SQLiteCommand(query, db))
                        {
                            // FFXIV stores stuff in Meters.
                            cmd.Parameters.AddWithValue("key", "unit");
                            cmd.Parameters.AddWithValue("value", "meter");
                            cmd.ExecuteScalar();

                            // Application that created the db.
                            cmd.Parameters.AddWithValue("key", "application");
                            cmd.Parameters.AddWithValue("value", "ffxiv_tt");
                            cmd.ExecuteScalar();

                            // Does the framework NOT have a version identifier?  I couldn't find one, so the Cache version works.
                            cmd.Parameters.AddWithValue("key", "version");
                            cmd.Parameters.AddWithValue("value", XivCache.CacheVersion);
                            cmd.ExecuteScalar();

                            // Axis information
                            cmd.Parameters.AddWithValue("key", "up");
                            cmd.Parameters.AddWithValue("value", "y");
                            cmd.ExecuteScalar();

                            cmd.Parameters.AddWithValue("key", "front");
                            cmd.Parameters.AddWithValue("value", "z");
                            cmd.ExecuteScalar();

                            cmd.Parameters.AddWithValue("key", "handedness");
                            cmd.Parameters.AddWithValue("value", "r");
                            cmd.ExecuteScalar();

                            // FFXIV stores stuff in Meters.
                            cmd.Parameters.AddWithValue("key", "name");
                            cmd.Parameters.AddWithValue("value", fullModelName);
                            cmd.ExecuteScalar();
                        }
                        transaction.Commit();
                    }
                }
            }
            catch (Exception ex)
            {

            }
        }

        /// <summary>
        /// Creates and populates a TTModel object from a raw XivMdl
        /// </summary>
        /// <param name="rawMdl"></param>
        /// <returns></returns>
        public static TTModel FromRaw(XivMdl rawMdl, Action<bool, string> loggingFunction = null)
        {
            if (loggingFunction == null)
            {
                loggingFunction = ModelModifiers.NoOp;
            }

            var ttModel = new TTModel();
            ModelModifiers.MergeGeometryData(ttModel, rawMdl, loggingFunction);
            ModelModifiers.MergeAttributeData(ttModel, rawMdl, loggingFunction);
            ModelModifiers.MergeMaterialData(ttModel, rawMdl, loggingFunction);
            ModelModifiers.MergeShapeData(ttModel, rawMdl, loggingFunction);
            ttModel.Source = rawMdl.MdlPath;

            return ttModel;
        }

        #endregion

        #region  Internal Helper Functions

        private float[] NewIdentityMatrix()
        {
            var arr = new float [16];
            arr[0] = 1f;
            arr[1] = 0f;
            arr[2] = 0f;
            arr[3] = 0f;

            arr[4] = 0f;
            arr[5] = 1f;
            arr[6] = 0f;
            arr[7] = 0f;

            arr[8] = 0f;
            arr[9] = 0f;
            arr[10] = 1f;
            arr[11] = 0f;

            arr[12] = 0f;
            arr[13] = 0f;
            arr[14] = 0f;
            arr[15] = 1f;
            return arr;
        }

        /// <summary>
        /// Resolves the full bone heirarchy necessary to animate this TTModel.
        /// Used when saving the file to DB.  (Or potentially animating it)
        /// </summary>
        /// <returns></returns>
        private Dictionary<string, SkeletonData> ResolveBoneHeirarchy(Action<bool, string> loggingFunction = null, string raceId = "")
        {
            if (loggingFunction == null)
            {
                loggingFunction = ModelModifiers.NoOp;
            }

            var fullSkel = new Dictionary<string, SkeletonData>();
            var skelDict = new Dictionary<string, SkeletonData>();

            var skelName = raceId;

            if (string.IsNullOrEmpty(raceId))
            {
                skelName = Sklb.GetParsedSkelFilename(Source);
                if (skelName == null)
                {
                    return skelDict;
                }
            }

            var cwd = System.IO.Path.GetDirectoryName(System.Reflection.Assembly.GetEntryAssembly().Location);
            var skeletonFile = cwd + "/Skeletons/" + skelName + ".skel";
            var skeletonData = File.ReadAllLines(skeletonFile);
            var badBoneId = 900;

            // Deserializes the json skeleton file and makes 2 dictionaries with names and numbers as keys
            foreach (var b in skeletonData)
            {
                if (b == "") continue;
                var j = JsonConvert.DeserializeObject<SkeletonData>(b);
                j.PoseMatrix = IOUtil.RowsFromColumns(j.PoseMatrix);
                fullSkel.Add(j.BoneName, j);
            }

            foreach (var s in Bones)
            {
                var fixedBone = Regex.Replace(s, "[0-9]+$", string.Empty);

                if (fullSkel.ContainsKey(fixedBone))
                {
                    var skel = fullSkel[fixedBone];

                    if (skel.BoneParent == -1 && !skelDict.ContainsKey(skel.BoneName))
                    {
                        skelDict.Add(skel.BoneName, skel);
                    }

                    while (skel.BoneParent != -1)
                    {
                        if (!skelDict.ContainsKey(skel.BoneName))
                        {
                            skelDict.Add(skel.BoneName, skel);
                        }
                        skel = fullSkel.First(x => x.Value.BoneNumber == skel.BoneParent).Value;

                        if (skel.BoneParent == -1 && !skelDict.ContainsKey(skel.BoneName))
                        {
                            skelDict.Add(skel.BoneName, skel);
                        }
                    }
                }
                else
                {
                    // Create a fake bone for this, rather than strictly crashing out.
                    var skel = new SkeletonData();
                    skel.BoneName = s;
                    skel.BoneNumber = badBoneId;
                    badBoneId++;
                    skel.BoneParent = 0;
                    skel.InversePoseMatrix = NewIdentityMatrix();
                    skel.PoseMatrix = NewIdentityMatrix();

                    skelDict.Add(s, skel);
                    loggingFunction(true, $"The skeleton file {skeletonFile} did not contain bone {s}. It has been parented to the root bone.");
                }
            }

            return skelDict;
        }


        /// <summary>
        /// Performs a basic sanity check on an incoming TTModel
        /// Returns true if there were no errors or errors that were resolvable.
        /// Returns false if the model was deemed insane.
        /// </summary>
        /// <param name="model"></param>
        /// <param name="loggingFunction"></param>
        /// <returns></returns>
        public static bool SanityCheck(TTModel model, Action<bool, string> loggingFunction = null)
        {
            if (loggingFunction == null)
            {
                loggingFunction = ModelModifiers.NoOp;
            }
            loggingFunction(false, "Validating model sanity...");

            bool hasWeights = model.HasWeights;

            if (model.MeshGroups.Count == 0)
            {
                loggingFunction(true, "Model has no data. - Model must have at least one valid Mesh Group.");
                return false;
            }

            
            var mIdx = 0;
            foreach(var m in model.MeshGroups)
            {
                if(m.Parts.Count == 0)
                {
                    var part = new TTMeshPart();
                    part.Name = "Part 0";
                    m.Parts.Add(part);
                }
<<<<<<< HEAD
                if(m.Bones.Count == 0)
                {
                    // Null bone sets cause a crash.
=======

                // Meshes in animated models must have at least one bone in their bone set in order to not generate a crash.
                if(hasWeights && m.Bones.Count == 0)
                {
>>>>>>> 2f897ea4
                    m.Bones.Add("n_root");
                }
                mIdx++;
            }

            return true;
        }

        /// <summary>
        /// Checks the model for common valid-but-unusual states that users often end up in by accident, providing 
        /// a warning message for each one, if the conditions are met.
        /// </summary>
        /// <param name="model"></param>
        /// <param name="loggingFunction"></param>
        public static void CheckCommonUserErrors(TTModel model, Action<bool, string> loggingFunction = null)
        {
            if (loggingFunction == null)
            {
                loggingFunction = ModelModifiers.NoOp;
            }
            loggingFunction(false, "Checking for unusual data...");

            if (model.Materials.Count > 4)
            {
                loggingFunction(true, "Model has more than four active materials.  The following materials will be ignored in game: ");
                var idx = 0;
                foreach (var m in model.Materials)
                {
                    if (idx >= 4)
                    {
                        loggingFunction(true, "Material: " + m);
                    }
                    idx++;
                }
            }

            int mIdx = 0;
            foreach (var m in model.MeshGroups)
            {
                int pIdx = 0;
                foreach (var p in m.Parts)
                {

                    if (p.Vertices.Count == 0) continue;

                    bool anyAlpha = false;
                    bool anyColor = false;
                    bool anyWeirdUV1s = false;
                    bool anyWeirdUV2s = false;

                    foreach (var v in p.Vertices)
                    {
                        anyAlpha = anyAlpha || (v.VertexColor[3] > 0);
                        anyColor = anyColor || (v.VertexColor[0] > 0 || v.VertexColor[1] > 0 || v.VertexColor[2] > 0);
                        anyWeirdUV1s = anyWeirdUV1s || (v.UV1.X > 2 || v.UV1.X < -2 || v.UV1.Y > 2 || v.UV1.Y < -2);
                        anyWeirdUV2s = anyWeirdUV2s || (v.UV2.X > 2 || v.UV2.X < -2 || v.UV2.Y > 2 || v.UV2.Y < -2);
                    }

                    if (!anyAlpha)
                    {
                        loggingFunction(true, "Mesh: " + mIdx + " Part: " + pIdx + " has a fully black Vertex Alpha channel.  This will render the part invisible in-game.  Was this intended?");
                    }

                    if (!anyColor)
                    {
                        loggingFunction(true, "Mesh: " + mIdx + " Part: " + pIdx + " has a fully black Vertex Color channel.  This can have unexpected results on in-game rendering.  Was this intended?");
                    }

                    if (anyWeirdUV1s)
                    {
                        loggingFunction(true, "Mesh: " + mIdx + " Part: " + pIdx + " has unusual UV1 data.  This can have unexpected results on texture placement.  Was this inteneded?");
                    }

                    if (anyWeirdUV2s)
                    {
                        loggingFunction(true, "Mesh: " + mIdx + " Part: " + pIdx + " has unusual UV2 data.  This can have unexpected results on decal placement or opacity.  Was this inteneded?");
                    }

                    pIdx++;
                }
                mIdx++;
            }

        }

        #endregion
    }
}<|MERGE_RESOLUTION|>--- conflicted
+++ resolved
@@ -804,22 +804,6 @@
                 }
             }
 
-            foreach(var m in model.MeshGroups)
-            {
-                // Meshes must have at least one part.
-                if(m.Parts.Count == 0)
-                {
-                    var part = new TTMeshPart();
-                    part.Name = "Part 0";
-                    m.Parts.Add(part);
-                }
-
-                if(m.Bones.Count == 0)
-                {
-                    // Meshes must have at least one bone in their bone set if the model uses bones.
-                    m.Bones.Add("n_root");
-                }
-            }
 
             // Convert the model to FFXIV's internal weirdness.
             ModelModifiers.MakeImportReady(model, loggingFunction);
@@ -1623,7 +1607,6 @@
                 return false;
             }
 
-            
             var mIdx = 0;
             foreach(var m in model.MeshGroups)
             {
@@ -1633,16 +1616,10 @@
                     part.Name = "Part 0";
                     m.Parts.Add(part);
                 }
-<<<<<<< HEAD
-                if(m.Bones.Count == 0)
-                {
-                    // Null bone sets cause a crash.
-=======
 
                 // Meshes in animated models must have at least one bone in their bone set in order to not generate a crash.
                 if(hasWeights && m.Bones.Count == 0)
                 {
->>>>>>> 2f897ea4
                     m.Bones.Add("n_root");
                 }
                 mIdx++;
