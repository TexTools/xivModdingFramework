--- conflicted
+++ resolved
@@ -170,9 +170,8 @@
                 var exdFolderHash = HashGenerator.GetHash("exd");
                 var exdFileHash = HashGenerator.GetHash(exdFile);
 
-<<<<<<< HEAD
                 //esrinzou for china ffxiv
-                //exdOffsetList.Add(index.GetDataOffset(exdFolderHash, exdFileHash, XivDataFile._0A_Exd));
+                //exdNameOffsetDictionary.Add(index.GetDataOffset(exdFolderHash, exdFileHash, XivDataFile._0A_Exd), exdFile);
                 //esrinzou begin
                 var offset = index.GetDataOffset(exdFolderHash, exdFileHash, XivDataFile._0A_Exd);
                 if ((offset == -1 || exFile == XivEx.item) && _langCode == XivLanguages.GetLanguageCode(XivLanguage.Chinese))
@@ -182,11 +181,8 @@
                     exdFileHash = HashGenerator.GetHash(exdFile);
                     offset = index.GetDataOffset(exdFolderHash, exdFileHash, XivDataFile._0A_Exd);
                 }
-                exdOffsetList.Add(offset);
+                exdNameOffsetDictionary.Add(offset, exdFile);
                 //esrinzou end
-=======
-                exdNameOffsetDictionary.Add(index.GetDataOffset(exdFolderHash, exdFileHash, XivDataFile._0A_Exd), exdFile);
->>>>>>> e0d4ae46
             }
 
             foreach (var exdData in exdNameOffsetDictionary)
